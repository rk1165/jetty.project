--- conflicted
+++ resolved
@@ -26,28 +26,18 @@
 import java.util.stream.Collectors;
 
 import org.eclipse.jetty.client.api.Connection;
-<<<<<<< HEAD
-import org.eclipse.jetty.util.AtomicBiInteger;
-=======
-import org.eclipse.jetty.client.api.Destination;
 import org.eclipse.jetty.util.Attachable;
->>>>>>> 344cdf51
 import org.eclipse.jetty.util.Callback;
 import org.eclipse.jetty.util.Pool;
 import org.eclipse.jetty.util.Promise;
 import org.eclipse.jetty.util.annotation.ManagedAttribute;
 import org.eclipse.jetty.util.annotation.ManagedObject;
 import org.eclipse.jetty.util.component.Dumpable;
-<<<<<<< HEAD
+import org.eclipse.jetty.util.thread.Sweeper;
 import org.slf4j.Logger;
 import org.slf4j.LoggerFactory;
-=======
-import org.eclipse.jetty.util.log.Log;
-import org.eclipse.jetty.util.log.Logger;
-import org.eclipse.jetty.util.thread.Sweeper;
 
 import static java.util.stream.Collectors.toCollection;
->>>>>>> 344cdf51
 
 @ManagedObject
 public abstract class AbstractConnectionPool implements ConnectionPool, Dumpable, Sweeper.Sweepable
@@ -58,20 +48,7 @@
     private final Callback requester;
     private final Pool<Connection> pool;
 
-<<<<<<< HEAD
-    protected AbstractConnectionPool(HttpDestination destination, int maxConnections, Callback requester)
-=======
-    /**
-     * @deprecated use {@link #AbstractConnectionPool(HttpDestination, int, boolean, Callback)} instead
-     */
-    @Deprecated
-    protected AbstractConnectionPool(Destination destination, int maxConnections, Callback requester)
-    {
-        this((HttpDestination)destination, maxConnections, true, requester);
-    }
-
     protected AbstractConnectionPool(HttpDestination destination, int maxConnections, boolean cache, Callback requester)
->>>>>>> 344cdf51
     {
         this.destination = destination;
         this.requester = requester;
@@ -202,62 +179,18 @@
         if (LOG.isDebugEnabled())
             LOG.debug("newConnection {}/{} connections {}/{} pending", pool.size(), pool.getMaxEntries(), getPendingConnectionCount(), maxPending);
 
-        destination.newConnection(new Promise<Connection>()
+        destination.newConnection(new Promise<>()
         {
             @Override
             public void succeeded(Connection connection)
             {
                 if (LOG.isDebugEnabled())
-<<<<<<< HEAD
-                    LOG.debug("newConnection {}/{} connections {}/{} pending", total + 1, maxConnections, pending + 1, maxPending);
-
-                destination.newConnection(new Promise<>()
-                {
-                    @Override
-                    public void succeeded(Connection connection)
-                    {
-                        if (LOG.isDebugEnabled())
-                            LOG.debug("Connection {}/{} creation succeeded {}", total + 1, maxConnections, connection);
-                        connections.add(-1, 0);
-                        onCreated(connection);
-                        proceed();
-                    }
-
-                    @Override
-                    public void failed(Throwable x)
-                    {
-                        if (LOG.isDebugEnabled())
-                            LOG.debug("Connection " + (total + 1) + "/" + maxConnections + " creation failed", x);
-                        connections.add(-1, -1);
-                        requester.failed(x);
-                    }
-                });
-
-                return;
-=======
                     LOG.debug("Connection {}/{} creation succeeded {}", pool.size(), pool.getMaxEntries(), connection);
                 adopt(entry, connection);
                 future.complete(null);
                 proceed();
->>>>>>> 344cdf51
             }
 
-<<<<<<< HEAD
-    @Override
-    public boolean accept(Connection connection)
-    {
-        while (true)
-        {
-            int count = connections.getLo();
-            if (count >= maxConnections)
-                return false;
-            if (connections.compareAndSetLo(count, count + 1))
-                return true;
-        }
-    }
-
-    protected abstract void onCreated(Connection connection);
-=======
             @Override
             public void failed(Throwable x)
             {
@@ -270,7 +203,16 @@
         });
         return future;
     }
->>>>>>> 344cdf51
+
+    @Override
+    public boolean accept(Connection connection)
+    {
+        Pool<Connection>.Entry entry = pool.reserve(-1);
+        if (entry == null)
+            return false;
+        adopt(entry, connection);
+        return true;
+    }
 
     protected void proceed()
     {
@@ -396,12 +338,7 @@
     {
     }
 
-    /**
-     * @deprecated Relying on this method indicates a reliance on the implementation details.
-     * @return an unmodifiable queue working as a view of the idle connections.
-     */
-    @Deprecated
-    public Queue<Connection> getIdleConnections()
+    Queue<Connection> getIdleConnections()
     {
         return pool.values().stream()
             .filter(Pool.Entry::isIdle)
@@ -410,12 +347,7 @@
             .collect(toCollection(ArrayDeque::new));
     }
 
-    /**
-     * @deprecated Relying on this method indicates a reliance on the implementation details.
-     * @return an unmodifiable collection working as a view of the active connections.
-     */
-    @Deprecated
-    public Collection<Connection> getActiveConnections()
+    Collection<Connection> getActiveConnections()
     {
         return pool.values().stream()
             .filter(entry -> !entry.isIdle())
