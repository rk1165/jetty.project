//
//  ========================================================================
//  Copyright (c) 1995-2015 Mort Bay Consulting Pty. Ltd.
//  ------------------------------------------------------------------------
//  All rights reserved. This program and the accompanying materials
//  are made available under the terms of the Eclipse Public License v1.0
//  and Apache License v2.0 which accompanies this distribution.
//
//      The Eclipse Public License is available at
//      http://www.eclipse.org/legal/epl-v10.html
//
//      The Apache License v2.0 is available at
//      http://www.opensource.org/licenses/apache2.0.php
//
//  You may elect to redistribute this code under either of these licenses.
//  ========================================================================
//

package org.eclipse.jetty.client.http;

import org.eclipse.jetty.client.HttpClient;
import org.eclipse.jetty.client.HttpExchange;
import org.eclipse.jetty.client.Origin;
import org.eclipse.jetty.client.PoolingHttpDestination;
<<<<<<< HEAD
import org.eclipse.jetty.client.api.Connection;
=======
import org.eclipse.jetty.client.SendFailure;
>>>>>>> 8f4cc736

public class HttpDestinationOverHTTP extends PoolingHttpDestination
{
    public HttpDestinationOverHTTP(HttpClient client, Origin origin)
    {
        super(client, origin);
    }

    @Override
<<<<<<< HEAD
    protected void send(Connection connection, HttpExchange exchange)
    {
        ((HttpConnectionOverHTTP)connection).send(exchange);
=======
    protected SendFailure send(HttpConnectionOverHTTP connection, HttpExchange exchange)
    {
        return connection.send(exchange);
>>>>>>> 8f4cc736
    }
}<|MERGE_RESOLUTION|>--- conflicted
+++ resolved
@@ -22,11 +22,8 @@
 import org.eclipse.jetty.client.HttpExchange;
 import org.eclipse.jetty.client.Origin;
 import org.eclipse.jetty.client.PoolingHttpDestination;
-<<<<<<< HEAD
+import org.eclipse.jetty.client.SendFailure;
 import org.eclipse.jetty.client.api.Connection;
-=======
-import org.eclipse.jetty.client.SendFailure;
->>>>>>> 8f4cc736
 
 public class HttpDestinationOverHTTP extends PoolingHttpDestination
 {
@@ -36,14 +33,8 @@
     }
 
     @Override
-<<<<<<< HEAD
-    protected void send(Connection connection, HttpExchange exchange)
+    protected SendFailure send(Connection connection, HttpExchange exchange)
     {
-        ((HttpConnectionOverHTTP)connection).send(exchange);
-=======
-    protected SendFailure send(HttpConnectionOverHTTP connection, HttpExchange exchange)
-    {
-        return connection.send(exchange);
->>>>>>> 8f4cc736
+        return ((HttpConnectionOverHTTP)connection).send(exchange);
     }
 }