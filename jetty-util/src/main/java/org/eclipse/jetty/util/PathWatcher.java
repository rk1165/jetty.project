--- conflicted
+++ resolved
@@ -34,11 +34,6 @@
 import java.nio.file.WatchEvent;
 import java.nio.file.WatchKey;
 import java.nio.file.WatchService;
-<<<<<<< HEAD
-import java.nio.file.attribute.BasicFileAttributes;
-import java.util.AbstractSet;
-=======
->>>>>>> 0fa8c565
 import java.util.ArrayList;
 import java.util.Arrays;
 import java.util.Collection;
@@ -52,7 +47,6 @@
 import java.util.Locale;
 import java.util.Map;
 import java.util.Scanner;
-import java.util.Set;
 import java.util.concurrent.CopyOnWriteArrayList;
 import java.util.concurrent.TimeUnit;
 import java.util.function.Predicate;
@@ -88,12 +82,8 @@
             PATTERN_SEP = sep;
         }
 
-<<<<<<< HEAD
-        protected final Path dir;
-=======
         protected final Config parent;
         protected final Path path;
->>>>>>> 0fa8c565
         protected final IncludeExcludeSet<PathMatcher,Path> includeExclude;
         protected int recurseDepth = 0; // 0 means no sub-directories are scanned
         protected boolean excludeHidden = false;
@@ -101,17 +91,7 @@
 
         public Config(Path path)
         {
-<<<<<<< HEAD
-            this(path,new IncludeExcludeSet<>(PathMatcherSet.class));
-        }
-
-        public Config(Path path, IncludeExcludeSet<PathMatcher,Path> includeExclude)
-        {
-            this.dir = path;
-            this.includeExclude = includeExclude;
-=======
             this(path,null);
->>>>>>> 0fa8c565
         }
 
         public Config(Path path, Config parent)
@@ -314,18 +294,12 @@
          */
         public Config asSubConfig(Path dir)
         {
-<<<<<<< HEAD
-            Config subconfig = new Config(dir,includeExclude);
-            if (dir == this.dir)
-                subconfig.recurseDepth = this.recurseDepth; // TODO shouldn't really do a subconfig for this
-=======
             Config subconfig = new Config(dir,this);
             if (dir == this.path)
                 throw new IllegalStateException("sub "+dir.toString()+" of "+this);
 
             if (this.recurseDepth == UNLIMITED_DEPTH)
                 subconfig.recurseDepth = UNLIMITED_DEPTH;
->>>>>>> 0fa8c565
             else
                 subconfig.recurseDepth = this.recurseDepth - (dir.getNameCount() - this.path.getNameCount());                            
             
@@ -349,10 +323,6 @@
             return this.path;
         }
 
-<<<<<<< HEAD
-        @Deprecated
-        public boolean isExcluded(Path dir) throws IOException
-=======
         public Path resolve(Path path)
         {
             if (Files.isDirectory(this.path))
@@ -363,7 +333,6 @@
         }
         
         public boolean test(Path path)
->>>>>>> 0fa8c565
         {
             if (excludeHidden && isHidden(path))
             {
@@ -372,10 +341,6 @@
                 return false;
             }
 
-<<<<<<< HEAD
-            boolean matched = ((PathMatcherSet)includeExclude.getExcluded()).test(dir);
-            if (NOISY_LOG.isDebugEnabled())
-=======
             if (!path.startsWith(this.path))
             {
                 if (LOG.isDebugEnabled())
@@ -384,26 +349,9 @@
             }
 
             if (recurseDepth!=UNLIMITED_DEPTH)
->>>>>>> 0fa8c565
             {
                 int depth = path.getNameCount() - this.path.getNameCount() - 1;
 
-<<<<<<< HEAD
-        @Deprecated
-        public boolean isIncluded(Path dir)
-        {
-            boolean matched = ((PathMatcherSet)includeExclude.getIncluded()).test(dir);
-            if (NOISY_LOG.isDebugEnabled())
-            {
-                NOISY_LOG.debug("isIncluded [{}] on {}",matched,dir);
-            }
-            return matched;
-        }
-
-        public boolean matches(Path path)
-        {
-            return includeExclude.test(path);
-=======
                 if (depth>recurseDepth)
                 {
                     if (LOG.isDebugEnabled())
@@ -418,7 +366,6 @@
                 LOG.debug("test({}) -> {}", toShortPath(path), matched);
 
             return matched;
->>>>>>> 0fa8c565
         }
 
         /**
@@ -1506,8 +1453,6 @@
     }
 
 
-<<<<<<< HEAD
-=======
     private static class ExactPathMatcher implements PathMatcher
     {
         private final Path path;
@@ -1523,7 +1468,6 @@
         }
     }
 
->>>>>>> 0fa8c565
     public static class PathMatcherSet extends HashSet<PathMatcher> implements Predicate<Path>
     {
         @Override
@@ -1535,8 +1479,5 @@
             return false;
         }
     }
-<<<<<<< HEAD
-=======
-
->>>>>>> 0fa8c565
+
 }