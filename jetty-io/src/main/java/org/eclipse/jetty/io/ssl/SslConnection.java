--- conflicted
+++ resolved
@@ -543,14 +543,10 @@
                             // Let's try reading some encrypted data... even if we have some already.
                             int net_filled = getEndPoint().fill(_encryptedInput);
 
-<<<<<<< HEAD
                             if (LOG.isDebugEnabled())
                                 LOG.debug("net filled={}", net_filled);
 
-                            if (net_filled > 0 && _handshake.get() == Handshake.INITIAL && _sslEngine.isOutboundDone())
-=======
-                            if (net_filled > 0 && !_handshaken && isOutboundDone())
->>>>>>> 289dc935
+                            if (net_filled > 0 && _handshake.get() == Handshake.INITIAL && isOutboundDone())
                                 throw new SSLHandshakeException("Closed during handshake");
 
                             // Let's unwrap even if we have no net data because in that
@@ -802,20 +798,11 @@
                 {
                     if (LOG.isDebugEnabled())
                     {
-<<<<<<< HEAD
                         LOG.debug(">flush {}", SslConnection.this);
                         int i=0;
                         for (ByteBuffer b : appOuts)
                             LOG.debug("flush b[{}]={}", i++, BufferUtil.toDetailString(b));
                     }
-=======
-                        if (_cannotAcceptMoreAppDataToFlush)
-                        {
-                            if (isOutboundDone())
-                                throw new EofException(new ClosedChannelException());
-                            return false;
-                        }
->>>>>>> 289dc935
 
                     Boolean result = null;
                     try
@@ -1076,8 +1063,6 @@
             }
         }
 
-<<<<<<< HEAD
-=======
         private void closeOutbound()
         {
             try
@@ -1090,7 +1075,6 @@
             }
         }
 
->>>>>>> 289dc935
         private void ensureFillInterested()
         {
             if (LOG.isDebugEnabled())
