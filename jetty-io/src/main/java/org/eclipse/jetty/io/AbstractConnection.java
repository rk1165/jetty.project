//
//  ========================================================================
//  Copyright (c) 1995-2013 Mort Bay Consulting Pty. Ltd.
//  ------------------------------------------------------------------------
//  All rights reserved. This program and the accompanying materials
//  are made available under the terms of the Eclipse Public License v1.0
//  and Apache License v2.0 which accompanies this distribution.
//
//      The Eclipse Public License is available at
//      http://www.eclipse.org/legal/epl-v10.html
//
//      The Apache License v2.0 is available at
//      http://www.opensource.org/licenses/apache2.0.php
//
//  You may elect to redistribute this code under either of these licenses.
//  ========================================================================
//

package org.eclipse.jetty.io;

import java.util.List;
import java.util.concurrent.CopyOnWriteArrayList;
import java.util.concurrent.Executor;
import java.util.concurrent.TimeoutException;
import java.util.concurrent.atomic.AtomicReference;

import org.eclipse.jetty.util.Callback;
import org.eclipse.jetty.util.log.Log;
import org.eclipse.jetty.util.log.Logger;

/**
 * <p>A convenience base implementation of {@link Connection}.</p>
 * <p>This class uses the capabilities of the {@link EndPoint} API to provide a
 * more traditional style of async reading.  A call to {@link #fillInterested()}
 * will schedule a callback to {@link #onFillable()} or {@link #onFillInterestedFailed(Throwable)}
 * as appropriate.</p>
 */
public abstract class AbstractConnection implements Connection
{
    private static final Logger LOG = Log.getLogger(AbstractConnection.class);
    
    public static final boolean EXECUTE_ONFILLABLE=true;

    private final List<Listener> listeners = new CopyOnWriteArrayList<>();
    private final AtomicReference<State> _state = new AtomicReference<>(IDLE);
    private final long _created=System.currentTimeMillis();
    private final EndPoint _endPoint;
    private final Executor _executor;
    private final Callback _readCallback;
    private final boolean _executeOnfillable;
    private int _inputBufferSize=2048;

    protected AbstractConnection(EndPoint endp, Executor executor)
    {
        this(endp,executor,EXECUTE_ONFILLABLE);
    }
    
    protected AbstractConnection(EndPoint endp, Executor executor, final boolean executeOnfillable)
    {
        if (executor == null)
            throw new IllegalArgumentException("Executor must not be null!");
        _endPoint = endp;
        _executor = executor;
        _readCallback = new ReadCallback();
        _executeOnfillable=executeOnfillable;
        _state.set(IDLE);
    }

    @Override
    public void addListener(Listener listener)
    {
        listeners.add(listener);
    }

    public int getInputBufferSize()
    {
        return _inputBufferSize;
    }

    public void setInputBufferSize(int inputBufferSize)
    {
        _inputBufferSize = inputBufferSize;
    }

    protected Executor getExecutor()
    {
        return _executor;
    }
    
    /**
     * <p>Utility method to be called to register read interest.</p>
     * <p>After a call to this method, {@link #onFillable()} or {@link #onFillInterestedFailed(Throwable)}
     * will be called back as appropriate.</p>
     * @see #onFillable()
     */
    public void fillInterested()
    {
        LOG.debug("fillInterested {}",this);           
        
        while(true)
        {
            State state=_state.get();
            if (next(state,state.fillInterested()))
                break;
        }
    }
    
    public void fillInterested(Callback callback)
    {
        LOG.debug("fillInterested {}",this);

        while(true)
        {
            State state=_state.get();
            // TODO yuck
            if (state instanceof FillingInterestedCallback && ((FillingInterestedCallback)state)._callback==callback)
                break;
            State next=new FillingInterestedCallback(callback,state);
            if (next(state,next))
                break;
        }
    }
    
    /**
     * <p>Callback method invoked when the endpoint is ready to be read.</p>
     * @see #fillInterested()
     */
    public abstract void onFillable();

    /**
     * <p>Callback method invoked when the endpoint failed to be ready to be read.</p>
     * @param cause the exception that caused the failure
     */
    protected void onFillInterestedFailed(Throwable cause)
    {
        LOG.debug("{} onFillInterestedFailed {}", this, cause);
        if (_endPoint.isOpen())
        {
            boolean close = true;
            if (cause instanceof TimeoutException)
                close = onReadTimeout();
            if (close)
            {
                if (_endPoint.isOutputShutdown())
                    _endPoint.close();
                else
                    _endPoint.shutdownOutput();
            }
        }

        if (_endPoint.isOpen())
            fillInterested();        
    }

    /**
     * <p>Callback method invoked when the endpoint failed to be ready to be read after a timeout</p>
     * @return true to signal that the endpoint must be closed, false to keep the endpoint open
     */
    protected boolean onReadTimeout()
    {
        return true;
    }

    @Override
    public void onOpen()
    {
        LOG.debug("onOpen {}", this);

        for (Listener listener : listeners)
            listener.onOpened(this);
    }

    @Override
    public void onClose()
    {
        LOG.debug("onClose {}",this);

        for (Listener listener : listeners)
            listener.onClosed(this);
    }

    @Override
    public EndPoint getEndPoint()
    {
        return _endPoint;
    }

    @Override
    public void close()
    {
        getEndPoint().close();
    }

    @Override
    public int getMessagesIn()
    {
        return -1;
    }

    @Override
    public int getMessagesOut()
    {
        return -1;
    }

    @Override
    public long getBytesIn()
    {
        return -1;
    }

    @Override
    public long getBytesOut()
    {
        return -1;
    }

    @Override
    public long getCreatedTimeStamp()
    {
        return _created;
    }

    @Override
    public String toString()
    {
        return String.format("%s@%x{%s}", getClass().getSimpleName(), hashCode(), _state.get());
    }
    
    public boolean next(State state, State next)
    {
        if (next==null)
            return true;
        if(_state.compareAndSet(state,next))
        {
            LOG.debug("{}-->{} {}",state,next,this);
            if (next!=state)
                next.onEnter(AbstractConnection.this);
            return true;
        }
        return false;
    }
    
    private static final class IdleState extends State
    {
        private IdleState()
        {
            super("IDLE");
        }

        @Override
        State fillInterested()
        {
            return FILL_INTERESTED;
        }
    }


    private static final class FillInterestedState extends State
    {
        private FillInterestedState()
        {
            super("FILL_INTERESTED");
        }

        @Override
        public void onEnter(AbstractConnection connection)
        {
            connection.getEndPoint().fillInterested(connection._readCallback);
        }

        @Override
        State fillInterested()
        {
            return this;
        }

        @Override
        public State onFillable()
        {
            return FILLING;
        }

        @Override
        State onFailed()
        {
            return IDLE;
        }
    }


    private static final class RefillingState extends State
    {
        private RefillingState()
        {
            super("REFILLING");
        }

        @Override
        State fillInterested()
        {
            return FILLING_FILL_INTERESTED;
        }

        @Override
        public State onFilled()
        {
            return IDLE;
        }
    }


    private static final class FillingFillInterestedState extends State
    {
        private FillingFillInterestedState(String name)
        {
            super(name);
        }

        @Override
        State fillInterested()
        {
            return this;
        }

        State onFilled()
        {
            return FILL_INTERESTED;
        }
    }


    private static final class FillingState extends State
    {
        private FillingState()
        {
            super("FILLING");
        }

        @Override
        public void onEnter(AbstractConnection connection)
        {
            if (connection._executeOnfillable)
                connection.getExecutor().execute(connection._runOnFillable);
            else
                connection._runOnFillable.run();
        }

        @Override
        State fillInterested()
        {
            return FILLING_FILL_INTERESTED;
        }

        @Override
        public State onFilled()
        {
            return IDLE;
        }
    }


    public static class State
    {
        private final String _name;
        State(String name)
        {
            _name=name;
        }

        @Override
        public String toString()
        {
            return _name;
        }
        
        void onEnter(AbstractConnection connection)
        {
        }
        
        State fillInterested()
        {
            throw new IllegalStateException(this.toString());
        }

        State onFillable()
        {
            throw new IllegalStateException(this.toString());
        }

        State onFilled()
        {
            throw new IllegalStateException(this.toString());
        }
        
        State onFailed()
        {
            throw new IllegalStateException(this.toString());
        }
    }
    

    public static final State IDLE=new IdleState();
    
    public static final State FILL_INTERESTED=new FillInterestedState();
    
    public static final State FILLING=new FillingState();
    
    public static final State REFILLING=new RefillingState();

    public static final State FILLING_FILL_INTERESTED=new FillingFillInterestedState("FILLING_FILL_INTERESTED");
    
    public class NestedState extends State
    {
        private final State _nested;
        
        NestedState(State nested)
        {
            super("NESTED("+nested+")");
            _nested=nested;
        }
        NestedState(String name,State nested)
        {
            super(name+"("+nested+")");
            _nested=nested;
        }

        @Override
        State fillInterested()
        {
            return new NestedState(_nested.fillInterested());
        }

        @Override
        State onFillable()
        {
            return new NestedState(_nested.onFillable());
        }
        
        @Override
        State onFilled()
        {
            return new NestedState(_nested.onFilled());
        }
    }
    
    
    public class FillingInterestedCallback extends NestedState
    {
        private final Callback _callback;
        
        FillingInterestedCallback(Callback callback,State nested)
        {
            super("FILLING_INTERESTED_CALLBACK",nested==FILLING?REFILLING:nested);
            _callback=callback;
        }

        @Override
        void onEnter(final AbstractConnection connection)
        {
            Callback callback=new Callback()
            {
                @Override
                public void succeeded()
                {
                    while(true)
                    {
                        State state = connection._state.get();
                        if (!(state instanceof NestedState))
                            break;
                        State nested=((NestedState)state)._nested;
                        if (connection.next(state,nested))
                            break;
                    }
                    _callback.succeeded();
                }

                @Override
                public void failed(Throwable x)
                {
                    while(true)
                    {
                        State state = connection._state.get();
                        if (!(state instanceof NestedState))
                            break;
                        State nested=((NestedState)state)._nested;
                        if (connection.next(state,nested))
                            break;
                    }
                    _callback.failed(x);
                }  
            };
            
            connection.getEndPoint().fillInterested(callback);
        }
    }
    
    private final Runnable _runOnFillable = new Runnable()
    {
        @Override
        public void run()
        {
            try
            {
                onFillable();
            }
            finally
            {
                while(true)
                {
                    State state=_state.get();
                    if (next(state,state.onFilled()))
                        break;
                }
            }
        }
    };
    
    
    private class ReadCallback implements Callback
    {   
        @Override
        public void succeeded()
        {
            while(true)
            {
                State state=_state.get();
                if (next(state,state.onFillable()))
                    break;
            }
        }

        @Override
        public void failed(final Throwable x)
        {
<<<<<<< HEAD
            while(true)
            {
                State state=_state.get();
                if (next(state,state.onFailed()))
                    break;
            }
            onFillInterestedFailed(x);
=======
            _executor.execute(new Runnable()
            {
                @Override
                public void run()
                {
                    onFillInterestedFailed(x);
                }
            });
>>>>>>> eec9d405
        }
        
        @Override
        public String toString()
        {
            return String.format("AC.ReadCB@%x{%s}", AbstractConnection.this.hashCode(),AbstractConnection.this);
        }
    };
}<|MERGE_RESOLUTION|>--- conflicted
+++ resolved
@@ -533,24 +533,20 @@
         @Override
         public void failed(final Throwable x)
         {
-<<<<<<< HEAD
+            _executor.execute(new Runnable()
+            {
+                @Override
+                public void run()
+                {
             while(true)
             {
                 State state=_state.get();
                 if (next(state,state.onFailed()))
                     break;
             }
-            onFillInterestedFailed(x);
-=======
-            _executor.execute(new Runnable()
-            {
-                @Override
-                public void run()
-                {
                     onFillInterestedFailed(x);
                 }
             });
->>>>>>> eec9d405
         }
         
         @Override
