--- conflicted
+++ resolved
@@ -19,8 +19,6 @@
   <build>
     <plugins>
       <plugin>
-<<<<<<< HEAD
-=======
         <groupId>org.apache.felix</groupId>
         <artifactId>maven-bundle-plugin</artifactId>
         <extensions>true</extensions>
@@ -31,38 +29,10 @@
         </configuration>
       </plugin>
       <plugin>
-        <groupId>org.apache.maven.plugins</groupId>
-        <artifactId>maven-assembly-plugin</artifactId>
-        <executions>
-          <execution>
-            <phase>package</phase>
-            <goals>
-              <goal>single</goal>
-            </goals>
-            <configuration>
-              <descriptors>
-                <descriptor>src/main/assembly/config.xml</descriptor>
-              </descriptors>
-            </configuration>
-          </execution>
-        </executions>
-      </plugin>
-      <plugin>
->>>>>>> 28533d4c
         <groupId>org.codehaus.mojo</groupId>
         <artifactId>findbugs-maven-plugin</artifactId>
         <configuration>
           <onlyAnalyze>org.eclipse.jetty.jndi.*</onlyAnalyze>
-        </configuration>
-      </plugin>
-      <plugin>
-        <groupId>org.apache.felix</groupId>
-        <artifactId>maven-bundle-plugin</artifactId>
-        <extensions>true</extensions>
-        <configuration>
-          <instructions>
-            <Import-Package>javax.mail.*;resolution:=optional,*</Import-Package>
-          </instructions>
         </configuration>
       </plugin>
     </plugins>
