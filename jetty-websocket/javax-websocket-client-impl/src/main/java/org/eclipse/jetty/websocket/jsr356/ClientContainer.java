//
//  ========================================================================
//  Copyright (c) 1995-2018 Mort Bay Consulting Pty. Ltd.
//  ------------------------------------------------------------------------
//  All rights reserved. This program and the accompanying materials
//  are made available under the terms of the Eclipse Public License v1.0
//  and Apache License v2.0 which accompanies this distribution.
//
//      The Eclipse Public License is available at
//      http://www.eclipse.org/legal/epl-v10.html
//
//      The Apache License v2.0 is available at
//      http://www.opensource.org/licenses/apache2.0.php
//
//  You may elect to redistribute this code under either of these licenses.
//  ========================================================================
//

package org.eclipse.jetty.websocket.jsr356;

import java.io.IOException;
import java.net.URI;
import java.util.HashSet;
import java.util.Map;
import java.util.Objects;
import java.util.Set;
import java.util.concurrent.ExecutionException;
import java.util.concurrent.Executor;
import java.util.concurrent.Future;

import javax.websocket.ClientEndpoint;
import javax.websocket.ClientEndpointConfig;
import javax.websocket.DeploymentException;
import javax.websocket.Endpoint;
import javax.websocket.EndpointConfig;
import javax.websocket.Extension;
import javax.websocket.Session;
import javax.websocket.WebSocketContainer;

import org.eclipse.jetty.client.HttpClient;
import org.eclipse.jetty.io.ByteBufferPool;
import org.eclipse.jetty.util.DecoratedObjectFactory;
import org.eclipse.jetty.util.annotation.ManagedObject;
import org.eclipse.jetty.util.component.ContainerLifeCycle;
import org.eclipse.jetty.util.log.Log;
import org.eclipse.jetty.util.log.Logger;
import org.eclipse.jetty.util.ssl.SslContextFactory;
import org.eclipse.jetty.util.thread.ShutdownThread;
import org.eclipse.jetty.websocket.api.InvalidWebSocketException;
import org.eclipse.jetty.websocket.api.WebSocketBehavior;
import org.eclipse.jetty.websocket.api.WebSocketPolicy;
import org.eclipse.jetty.websocket.api.extensions.ExtensionFactory;
import org.eclipse.jetty.websocket.client.ClientUpgradeRequest;
import org.eclipse.jetty.websocket.client.WebSocketClient;
import org.eclipse.jetty.websocket.client.io.UpgradeListener;
import org.eclipse.jetty.websocket.common.WebSocketSession;
import org.eclipse.jetty.websocket.common.function.EndpointFunctions;
import org.eclipse.jetty.websocket.common.scopes.DelegatedContainerScope;
import org.eclipse.jetty.websocket.common.scopes.SimpleContainerScope;
import org.eclipse.jetty.websocket.common.scopes.WebSocketContainerScope;
import org.eclipse.jetty.websocket.jsr356.client.AnnotatedClientEndpointConfig;
import org.eclipse.jetty.websocket.jsr356.client.EmptyClientEndpointConfig;
import org.eclipse.jetty.websocket.jsr356.decoders.AvailableDecoders;
import org.eclipse.jetty.websocket.jsr356.encoders.AvailableEncoders;
import org.eclipse.jetty.websocket.jsr356.function.JsrEndpointFunctions;

/**
 * Container for Client use of the javax.websocket API.
 * <p>
 * This should be specific to a JVM if run in a standalone mode. or specific to a WebAppContext if running on the Jetty server.
 */
@ManagedObject("JSR356 Client Container")
public class ClientContainer extends ContainerLifeCycle implements WebSocketContainer, WebSocketContainerScope
{
    private static final Logger LOG = Log.getLogger(ClientContainer.class);
    
    /** The delegated Container Scope */
    private final WebSocketContainerScope scopeDelegate;
    /** The jetty websocket client in use for this container */
    private final WebSocketClient client;
    private final boolean internalClient;
    
    /**
     * @deprecated use {@link #ClientContainer(WebSocketContainerScope)}
     */
    @Deprecated
    public ClientContainer()
    {
        // This constructor is used with Standalone JSR Client usage.
        this(new SimpleContainerScope(WebSocketPolicy.newClientPolicy()));
        client.setDaemon(true);
    }
    
    /**
     * This is the entry point for ServerContainer, via ServletContext.getAttribute(ServerContainer.class.getName())
     *
     * @param scope the scope of the ServerContainer
     */
    public ClientContainer(final WebSocketContainerScope scope)
    {
        this(scope, null);
    }
    
    /**
     * This is the entry point for ServerContainer, via ServletContext.getAttribute(ServerContainer.class.getName())
     *
     * @param scope the scope of the ServerContainer
     * @param httpClient the HttpClient instance to use
     */
    protected ClientContainer(final WebSocketContainerScope scope, final HttpClient httpClient)
    {
        String jsr356TrustAll = System.getProperty("org.eclipse.jetty.websocket.jsr356.ssl-trust-all");
        
        WebSocketContainerScope clientScope;
        if (scope.getPolicy().getBehavior() == WebSocketBehavior.CLIENT)
        {
            clientScope = scope;
        }
        else
        {
            // We need to wrap the scope for the CLIENT Policy behaviors
            clientScope = new DelegatedContainerScope(WebSocketPolicy.newClientPolicy(), scope);
        }
    
        this.scopeDelegate = clientScope;
        this.client = new WebSocketClient(scopeDelegate);
        this.client.setSessionFactory(new JsrSessionFactory(this));
        this.internalClient = true;
        
        if(jsr356TrustAll != null)
        {
            boolean trustAll = Boolean.parseBoolean(jsr356TrustAll);
            client.getSslContextFactory().setTrustAll(trustAll);
        }
        
        ShutdownThread.register(this);
    }
    
    /**
     * Build a ClientContainer with a specific WebSocketClient in mind.
     *
     * @param client the WebSocketClient to use.
     */
    public ClientContainer(WebSocketClient client)
    {
        this.scopeDelegate = client;
        this.client = client;
        this.client.setSessionFactory(new JsrSessionFactory(this));
        this.internalClient = false;
    }
    
    public EndpointFunctions newJsrEndpointFunction(Object endpoint,
                                                    WebSocketPolicy sessionPolicy,
                                                    AvailableEncoders availableEncoders,
                                                    AvailableDecoders availableDecoders,
                                                    Map<String, String> pathParameters,
                                                    EndpointConfig config)
    {
        return new JsrEndpointFunctions(endpoint,
                sessionPolicy,
                getExecutor(),
                availableEncoders,
                availableDecoders,
                pathParameters,
                config);
    }
    
    private Session connect(ConfiguredEndpoint instance, URI path) throws IOException
    {
        synchronized (this.client)
        {
            if (this.internalClient && !this.client.isStarted())
            {
                try
                {
                    this.client.start();
                    addManaged(this.client);
                }
                catch (Exception e)
                {
                    throw new RuntimeException("Unable to start Client", e);
                }
            }
        }
        
        Objects.requireNonNull(instance,"EndpointInstance cannot be null");
        Objects.requireNonNull(path,"Path cannot be null");

        ClientEndpointConfig config = (ClientEndpointConfig)instance.getConfig();
        ClientUpgradeRequest req = new ClientUpgradeRequest();
        UpgradeListener upgradeListener = null;
        
        for (Extension ext : config.getExtensions())
        {
            req.addExtensions(new JsrExtensionConfig(ext));
        }
        
        if (config.getPreferredSubprotocols().size() > 0)
        {
            req.setSubProtocols(config.getPreferredSubprotocols());
        }
        
        if (config.getConfigurator() != null)
        {
            upgradeListener = new JsrUpgradeListener(config.getConfigurator());
        }
        
        Future<org.eclipse.jetty.websocket.api.Session> futSess = client.connect(instance, path, req, upgradeListener);
        try
        {
            return (JsrSession) futSess.get();
        }
        catch (InterruptedException e)
        {
            throw new IOException("Connect failure", e);
        }
        catch (ExecutionException e)
        {
            // Unwrap Actual Cause
            Throwable cause = e.getCause();
            
            if (cause instanceof IOException)
            {
                // Just rethrow
                throw (IOException) cause;
            }
            else
            {
                throw new IOException("Connect failure", cause);
            }
        }
    }
    
    @Override
    public Session connectToServer(final Class<? extends Endpoint> endpointClass, final ClientEndpointConfig config, URI path) throws DeploymentException, IOException
    {
        ClientEndpointConfig clientEndpointConfig = config;
        if (clientEndpointConfig == null)
        {
            clientEndpointConfig = new EmptyClientEndpointConfig();
        }
        ConfiguredEndpoint instance = newConfiguredEndpoint(endpointClass, clientEndpointConfig);
        return connect(instance, path);
    }
    
    @Override
    public Session connectToServer(final Class<?> annotatedEndpointClass, final URI path) throws DeploymentException, IOException
    {
        ConfiguredEndpoint instance = newConfiguredEndpoint(annotatedEndpointClass, new EmptyClientEndpointConfig());
        return connect(instance, path);
    }
    
    @Override
    public Session connectToServer(final Endpoint endpoint, final ClientEndpointConfig config, final URI path) throws DeploymentException, IOException
    {
        ClientEndpointConfig clientEndpointConfig = config;
        if (clientEndpointConfig == null)
        {
            clientEndpointConfig = new EmptyClientEndpointConfig();
        }
        ConfiguredEndpoint instance = newConfiguredEndpoint(endpoint, clientEndpointConfig);
        return connect(instance, path);
    }
    
    @Override
    public Session connectToServer(Object endpoint, URI path) throws DeploymentException, IOException
    {
        ConfiguredEndpoint instance = newConfiguredEndpoint(endpoint, new EmptyClientEndpointConfig());
        return connect(instance, path);
    }
    
    @Override
    protected void doStop() throws Exception
    {
        ShutdownThread.deregister(this);
        super.doStop();
    }
    
    @Override
    public ByteBufferPool getBufferPool()
    {
        return scopeDelegate.getBufferPool();
    }
    
    public WebSocketClient getClient()
    {
        return client;
    }
    
    @Override
    public long getDefaultAsyncSendTimeout()
    {
        return client.getAsyncWriteTimeout();
    }
    
    @Override
    public int getDefaultMaxBinaryMessageBufferSize()
    {
        return client.getMaxBinaryMessageBufferSize();
    }
    
    @Override
    public long getDefaultMaxSessionIdleTimeout()
    {
        return client.getMaxIdleTimeout();
    }
    
    @Override
    public int getDefaultMaxTextMessageBufferSize()
    {
        return client.getMaxTextMessageBufferSize();
    }
    
    @Override
    public Executor getExecutor()
    {
        return scopeDelegate.getExecutor();
    }
    
    @Override
    public Set<Extension> getInstalledExtensions()
    {
        Set<Extension> ret = new HashSet<>();
        ExtensionFactory extensions = client.getExtensionFactory();
        
        for (String name : extensions.getExtensionNames())
        {
            ret.add(new JsrExtension(name));
        }
        
        return ret;
    }
    
    @Override
    public DecoratedObjectFactory getObjectFactory()
    {
        return scopeDelegate.getObjectFactory();
    }
    
    /**
     * Used in {@link Session#getOpenSessions()}
     *
     * @return the set of open sessions
     */
    public Set<Session> getOpenSessions()
    {
        return new HashSet<>(getBeans(Session.class));
    }
    
    @Override
    public WebSocketPolicy getPolicy()
    {
        return scopeDelegate.getPolicy();
    }
    
    @Override
    public SslContextFactory getSslContextFactory()
    {
        return scopeDelegate.getSslContextFactory();
    }
    
    private ConfiguredEndpoint newConfiguredEndpoint(Class<?> endpointClass, EndpointConfig config)
    {
        try
        {
<<<<<<< HEAD
            return newConfiguredEndpoint(endpointClass.newInstance(), config);
        }
        catch (DeploymentException | InstantiationException | IllegalAccessException e)
=======
            return newClientEndpointInstance(endpointClass.getDeclaredConstructor().newInstance(),config);
        }
        catch (Exception e)
>>>>>>> 1574ea17
        {
            throw new InvalidWebSocketException("Unable to instantiate websocket: " + endpointClass.getClass(), e);
        }
    }
    
    public ConfiguredEndpoint newConfiguredEndpoint(Object endpoint, EndpointConfig providedConfig) throws DeploymentException
    {
        EndpointConfig config = providedConfig;
        
        if (config == null)
        {
            config = newEmptyConfig(endpoint);
        }
        
        config = readAnnotatedConfig(endpoint, config);
        
        return new ConfiguredEndpoint(endpoint, config);
    }
    
    protected EndpointConfig newEmptyConfig(Object endpoint)
    {
        return new EmptyClientEndpointConfig();
    }
    
    protected EndpointConfig readAnnotatedConfig(Object endpoint, EndpointConfig config) throws DeploymentException
    {
        ClientEndpoint anno = endpoint.getClass().getAnnotation(ClientEndpoint.class);
        if (anno != null)
        {
            // Overwrite Config from Annotation
            // TODO: should we merge with provided config?
            return new AnnotatedClientEndpointConfig(anno);
        }
        return config;
    }

    @Override
    public void addSessionListener(WebSocketSession.Listener listener)
    {
        this.scopeDelegate.addSessionListener(listener);
    }

    @Override
    public boolean removeSessionListener(WebSocketSession.Listener listener)
    {
        return this.scopeDelegate.removeSessionListener(listener);
    }
    
    @Override
    public void onSessionClosed(WebSocketSession session)
    {
        if (session instanceof Session)
        {
            removeBean(session);
        }
        else
        {
            LOG.warn("JSR356 Implementation should not be mixed with native implementation: Expected {} to implement {}", session.getClass().getName(),
                    Session.class.getName());
        }
    }
    
    @Override
    public void onSessionOpened(WebSocketSession session)
    {
        if (session instanceof Session)
        {
            addManaged(session);
        }
        else
        {
            LOG.warn("JSR356 Implementation should not be mixed with Jetty native websocket implementation: Expected {} to implement {}", session.getClass().getName(),
                    Session.class.getName());
        }
    }
    
    @Override
    public void setAsyncSendTimeout(long ms)
    {
        client.setAsyncWriteTimeout(ms);
    }
    
    @Override
    public void setDefaultMaxBinaryMessageBufferSize(int max)
    {
        // overall message limit (used in non-streaming)
        client.getPolicy().setMaxBinaryMessageSize(max);
        // incoming streaming buffer size
        client.setMaxBinaryMessageBufferSize(max);
    }
    
    @Override
    public void setDefaultMaxSessionIdleTimeout(long ms)
    {
        client.setMaxIdleTimeout(ms);
    }
    
    @Override
    public void setDefaultMaxTextMessageBufferSize(int max)
    {
        // overall message limit (used in non-streaming)
        client.getPolicy().setMaxTextMessageSize(max);
        // incoming streaming buffer size
        client.setMaxTextMessageBufferSize(max);
    }
}<|MERGE_RESOLUTION|>--- conflicted
+++ resolved
@@ -73,7 +73,7 @@
 public class ClientContainer extends ContainerLifeCycle implements WebSocketContainer, WebSocketContainerScope
 {
     private static final Logger LOG = Log.getLogger(ClientContainer.class);
-    
+
     /** The delegated Container Scope */
     private final WebSocketContainerScope scopeDelegate;
     /** The jetty websocket client in use for this container */
@@ -126,7 +126,7 @@
         this.client = new WebSocketClient(scopeDelegate);
         this.client.setSessionFactory(new JsrSessionFactory(this));
         this.internalClient = true;
-        
+
         if(jsr356TrustAll != null)
         {
             boolean trustAll = Boolean.parseBoolean(jsr356TrustAll);
@@ -148,7 +148,7 @@
         this.client.setSessionFactory(new JsrSessionFactory(this));
         this.internalClient = false;
     }
-    
+
     public EndpointFunctions newJsrEndpointFunction(Object endpoint,
                                                     WebSocketPolicy sessionPolicy,
                                                     AvailableEncoders availableEncoders,
@@ -164,7 +164,7 @@
                 pathParameters,
                 config);
     }
-    
+
     private Session connect(ConfiguredEndpoint instance, URI path) throws IOException
     {
         synchronized (this.client)
@@ -194,17 +194,17 @@
         {
             req.addExtensions(new JsrExtensionConfig(ext));
         }
-        
+
         if (config.getPreferredSubprotocols().size() > 0)
         {
             req.setSubProtocols(config.getPreferredSubprotocols());
         }
-        
+
         if (config.getConfigurator() != null)
         {
             upgradeListener = new JsrUpgradeListener(config.getConfigurator());
         }
-        
+
         Future<org.eclipse.jetty.websocket.api.Session> futSess = client.connect(instance, path, req, upgradeListener);
         try
         {
@@ -218,7 +218,7 @@
         {
             // Unwrap Actual Cause
             Throwable cause = e.getCause();
-            
+
             if (cause instanceof IOException)
             {
                 // Just rethrow
@@ -230,7 +230,7 @@
             }
         }
     }
-    
+
     @Override
     public Session connectToServer(final Class<? extends Endpoint> endpointClass, final ClientEndpointConfig config, URI path) throws DeploymentException, IOException
     {
@@ -242,14 +242,14 @@
         ConfiguredEndpoint instance = newConfiguredEndpoint(endpointClass, clientEndpointConfig);
         return connect(instance, path);
     }
-    
+
     @Override
     public Session connectToServer(final Class<?> annotatedEndpointClass, final URI path) throws DeploymentException, IOException
     {
         ConfiguredEndpoint instance = newConfiguredEndpoint(annotatedEndpointClass, new EmptyClientEndpointConfig());
         return connect(instance, path);
     }
-    
+
     @Override
     public Session connectToServer(final Endpoint endpoint, final ClientEndpointConfig config, final URI path) throws DeploymentException, IOException
     {
@@ -261,82 +261,82 @@
         ConfiguredEndpoint instance = newConfiguredEndpoint(endpoint, clientEndpointConfig);
         return connect(instance, path);
     }
-    
+
     @Override
     public Session connectToServer(Object endpoint, URI path) throws DeploymentException, IOException
     {
         ConfiguredEndpoint instance = newConfiguredEndpoint(endpoint, new EmptyClientEndpointConfig());
         return connect(instance, path);
     }
-    
+
     @Override
     protected void doStop() throws Exception
     {
         ShutdownThread.deregister(this);
         super.doStop();
     }
-    
+
     @Override
     public ByteBufferPool getBufferPool()
     {
         return scopeDelegate.getBufferPool();
     }
-    
+
     public WebSocketClient getClient()
     {
         return client;
     }
-    
+
     @Override
     public long getDefaultAsyncSendTimeout()
     {
         return client.getAsyncWriteTimeout();
     }
-    
+
     @Override
     public int getDefaultMaxBinaryMessageBufferSize()
     {
         return client.getMaxBinaryMessageBufferSize();
     }
-    
+
     @Override
     public long getDefaultMaxSessionIdleTimeout()
     {
         return client.getMaxIdleTimeout();
     }
-    
+
     @Override
     public int getDefaultMaxTextMessageBufferSize()
     {
         return client.getMaxTextMessageBufferSize();
     }
-    
+
     @Override
     public Executor getExecutor()
     {
         return scopeDelegate.getExecutor();
     }
-    
+
     @Override
     public Set<Extension> getInstalledExtensions()
     {
         Set<Extension> ret = new HashSet<>();
         ExtensionFactory extensions = client.getExtensionFactory();
-        
+
         for (String name : extensions.getExtensionNames())
         {
             ret.add(new JsrExtension(name));
         }
-        
+
         return ret;
     }
-    
+
     @Override
     public DecoratedObjectFactory getObjectFactory()
     {
         return scopeDelegate.getObjectFactory();
     }
-    
+
     /**
      * Used in {@link Session#getOpenSessions()}
      *
@@ -346,56 +346,50 @@
     {
         return new HashSet<>(getBeans(Session.class));
     }
-    
+
     @Override
     public WebSocketPolicy getPolicy()
     {
         return scopeDelegate.getPolicy();
     }
-    
+
     @Override
     public SslContextFactory getSslContextFactory()
     {
         return scopeDelegate.getSslContextFactory();
     }
-    
+
     private ConfiguredEndpoint newConfiguredEndpoint(Class<?> endpointClass, EndpointConfig config)
     {
         try
         {
-<<<<<<< HEAD
-            return newConfiguredEndpoint(endpointClass.newInstance(), config);
-        }
-        catch (DeploymentException | InstantiationException | IllegalAccessException e)
-=======
-            return newClientEndpointInstance(endpointClass.getDeclaredConstructor().newInstance(),config);
+            return newConfiguredEndpoint(endpointClass.getDeclaredConstructor().newInstance(), config);
         }
         catch (Exception e)
->>>>>>> 1574ea17
         {
             throw new InvalidWebSocketException("Unable to instantiate websocket: " + endpointClass.getClass(), e);
         }
     }
-    
+
     public ConfiguredEndpoint newConfiguredEndpoint(Object endpoint, EndpointConfig providedConfig) throws DeploymentException
     {
         EndpointConfig config = providedConfig;
-        
+
         if (config == null)
         {
             config = newEmptyConfig(endpoint);
         }
-        
+
         config = readAnnotatedConfig(endpoint, config);
-        
+
         return new ConfiguredEndpoint(endpoint, config);
     }
-    
+
     protected EndpointConfig newEmptyConfig(Object endpoint)
     {
         return new EmptyClientEndpointConfig();
     }
-    
+
     protected EndpointConfig readAnnotatedConfig(Object endpoint, EndpointConfig config) throws DeploymentException
     {
         ClientEndpoint anno = endpoint.getClass().getAnnotation(ClientEndpoint.class);
@@ -419,7 +413,7 @@
     {
         return this.scopeDelegate.removeSessionListener(listener);
     }
-    
+
     @Override
     public void onSessionClosed(WebSocketSession session)
     {
@@ -433,7 +427,7 @@
                     Session.class.getName());
         }
     }
-    
+
     @Override
     public void onSessionOpened(WebSocketSession session)
     {
@@ -447,13 +441,13 @@
                     Session.class.getName());
         }
     }
-    
+
     @Override
     public void setAsyncSendTimeout(long ms)
     {
         client.setAsyncWriteTimeout(ms);
     }
-    
+
     @Override
     public void setDefaultMaxBinaryMessageBufferSize(int max)
     {
@@ -462,13 +456,13 @@
         // incoming streaming buffer size
         client.setMaxBinaryMessageBufferSize(max);
     }
-    
+
     @Override
     public void setDefaultMaxSessionIdleTimeout(long ms)
     {
         client.setMaxIdleTimeout(ms);
     }
-    
+
     @Override
     public void setDefaultMaxTextMessageBufferSize(int max)
     {
