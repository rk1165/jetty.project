//
//  ========================================================================
//  Copyright (c) 1995-2017 Mort Bay Consulting Pty. Ltd.
//  ------------------------------------------------------------------------
//  All rights reserved. This program and the accompanying materials
//  are made available under the terms of the Eclipse Public License v1.0
//  and Apache License v2.0 which accompanies this distribution.
//
//      The Eclipse Public License is available at
//      http://www.eclipse.org/legal/epl-v10.html
//
//      The Apache License v2.0 is available at
//      http://www.opensource.org/licenses/apache2.0.php
//
//  You may elect to redistribute this code under either of these licenses.
//  ========================================================================
//

package org.eclipse.jetty.websocket.common.scopes;

import java.util.concurrent.Executor;

import org.eclipse.jetty.io.ByteBufferPool;
import org.eclipse.jetty.util.DecoratedObjectFactory;
import org.eclipse.jetty.util.ssl.SslContextFactory;
import org.eclipse.jetty.websocket.api.WebSocketPolicy;
import org.eclipse.jetty.websocket.common.WebSocketSession;

/**
 * Defined Scope for a WebSocketContainer.
 */
public interface WebSocketContainerScope
{
    /**
     * The configured Container Buffer Pool.
     * 
     * @return the buffer pool (never null)
     */
    ByteBufferPool getBufferPool();

    /**
     * Executor in use by the container.
     * 
     * @return the Executor in use by the container.
     */
    Executor getExecutor();
<<<<<<< HEAD
    
=======

>>>>>>> 3b1d33e9
    /**
     * Object Factory used to create objects.
     * 
     * @return Object Factory used to create instances of objects.
     */
    DecoratedObjectFactory getObjectFactory();

    /**
     * The policy the container is running on.
     * 
     * @return the websocket policy
     */
    WebSocketPolicy getPolicy();

    /**
     * The SslContextFactory in use by the container.
     * 
     * @return the SslContextFactory in use by the container (can be null if no SSL context is defined)
     */
    SslContextFactory getSslContextFactory();
<<<<<<< HEAD

=======
    
    /**
     * Test for if the container has been started.
     *
     * @return true if container is started and running
     */
    boolean isRunning();
    
>>>>>>> 3b1d33e9
    /**
     * A Session has been opened
     * 
     * @param session the session that was opened
     */
    void onSessionOpened(WebSocketSession session);
    
    /**
     * A Session has been closed
     * 
     * @param session the session that was closed
     */
    void onSessionClosed(WebSocketSession session);
}<|MERGE_RESOLUTION|>--- conflicted
+++ resolved
@@ -44,11 +44,7 @@
      * @return the Executor in use by the container.
      */
     Executor getExecutor();
-<<<<<<< HEAD
     
-=======
-
->>>>>>> 3b1d33e9
     /**
      * Object Factory used to create objects.
      * 
@@ -69,9 +65,6 @@
      * @return the SslContextFactory in use by the container (can be null if no SSL context is defined)
      */
     SslContextFactory getSslContextFactory();
-<<<<<<< HEAD
-
-=======
     
     /**
      * Test for if the container has been started.
@@ -80,7 +73,6 @@
      */
     boolean isRunning();
     
->>>>>>> 3b1d33e9
     /**
      * A Session has been opened
      * 
