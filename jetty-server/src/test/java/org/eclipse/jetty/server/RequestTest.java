--- conflicted
+++ resolved
@@ -47,6 +47,7 @@
 import java.util.concurrent.TimeUnit;
 import java.util.concurrent.atomic.AtomicInteger;
 
+import javax.servlet.DispatcherType;
 import javax.servlet.MultipartConfigElement;
 import javax.servlet.ServletException;
 import javax.servlet.ServletInputStream;
@@ -835,9 +836,10 @@
         String response = _connector.getResponse(request);
         assertThat(response,Matchers.containsString(" 200 OK"));
     }
-
-
-    @Test
+    
+    
+    @Test
+    @Ignore("See issue #1175")
     public void testMultiPartFormDataReadInputThenParams() throws Exception
     {
         final File tmpdir = MavenTestingUtils.getTargetTestingDir("multipart");
@@ -849,7 +851,10 @@
             public void handle(String target, Request baseRequest, HttpServletRequest request, HttpServletResponse response) throws IOException,
                     ServletException
             {
-                // Fake a MultiPartConfig'd servlet endpoint
+                if (baseRequest.getDispatcherType() != DispatcherType.REQUEST)
+                    return;
+            
+                // Fake a @MultiPartConfig'd servlet endpoint
                 MultipartConfigElement multipartConfig = new MultipartConfigElement(tmpdir.getAbsolutePath());
                 request.setAttribute(Request.__MULTIPART_CONFIG_ELEMENT, multipartConfig);
             
@@ -860,9 +865,7 @@
                 int length = request.getContentLength();
                 InputStream in = request.getInputStream();
                 ByteArrayOutputStream out = new ByteArrayOutputStream();
-                IO.copy(in, out, length); // commons-fileupload does not read to EOF
-            
-                LOG.info("input stream = " + in);
+                IO.copy(in, out, length); // KEY STEP (Don't Change!) commons-fileupload does not read to EOF
             
                 // Record what happened as servlet response headers
                 response.setIntHeader("x-request-content-length", request.getContentLength());
@@ -873,6 +876,7 @@
                 response.setHeader("x-bar", bar == null ? "null" : bar);
             }
         };
+        
         _server.stop();
         _server.setHandler(handler);
         _server.start();
@@ -926,30 +930,6 @@
         _server.stop();
         _server.setHandler(handler);
         _server.start();
-<<<<<<< HEAD
-
-        String requests="GET / HTTP/1.1\r\n"+
-        "Host: whatever\r\n"+
-        "Content-Type: text/plane\r\n"+
-        "Content-Length: "+10+"\r\n"+
-        "\r\n"+
-        "0123456789\r\n"+
-        "GET / HTTP/1.1\r\n"+
-        "Host: whatever\r\n"+
-        "Content-Type: text/plane\r\n"+
-        "Content-Length: "+10+"\r\n"+
-        "Connection: close\r\n"+
-        "\r\n"+
-        "ABCDEFGHIJ\r\n";
-
-        LocalEndPoint endp = _connector.executeRequest(requests);
-        String response = endp.getResponse()+endp.getResponse();
-
-        int index=response.indexOf("read="+(int)'0');
-        assertTrue(index>0);
-
-        index=response.indexOf("read="+(int)'A',index+7);
-=======
         
         String request="GET / HTTP/1.1\r\n"+
                 "Host: whatever\r\n"+
@@ -971,7 +951,6 @@
         assertTrue(index>0);
         
         index=responses.indexOf("read="+(int)'A',index+7);
->>>>>>> f91d1e01
         assertTrue(index>0);
     }
     
