//
// ========================================================================
// Copyright (c) 1995-2020 Mort Bay Consulting Pty Ltd and others.
//
// This program and the accompanying materials are made available under
// the terms of the Eclipse Public License 2.0 which is available at
// https://www.eclipse.org/legal/epl-2.0
//
// This Source Code may also be made available under the following
// Secondary Licenses when the conditions for such availability set
// forth in the Eclipse Public License, v. 2.0 are satisfied:
// the Apache License v2.0 which is available at
// https://www.apache.org/licenses/LICENSE-2.0
//
// SPDX-License-Identifier: EPL-2.0 OR Apache-2.0
// ========================================================================
//

package org.eclipse.jetty.server.session;

import java.io.DataInputStream;
import java.io.DataOutputStream;
import java.io.File;
import java.io.FileInputStream;
import java.io.FileOutputStream;
import java.io.IOException;
import java.io.InputStream;
import java.io.ObjectOutputStream;
import java.io.OutputStream;
import java.nio.file.FileVisitOption;
import java.nio.file.Files;
import java.nio.file.Path;
import java.util.HashSet;
import java.util.Map;
import java.util.Set;
import java.util.concurrent.ConcurrentHashMap;
import java.util.concurrent.TimeUnit;
import java.util.stream.Stream;

import org.eclipse.jetty.util.ClassLoadingObjectInputStream;
import org.eclipse.jetty.util.MultiException;
import org.eclipse.jetty.util.StringUtil;
import org.eclipse.jetty.util.annotation.ManagedAttribute;
import org.eclipse.jetty.util.annotation.ManagedObject;
import org.slf4j.Logger;
import org.slf4j.LoggerFactory;

/**
 * FileSessionDataStore
 *
 * A file-based store of session data.
 */
@ManagedObject
public class FileSessionDataStore extends AbstractSessionDataStore
{
    private static final Logger LOG = LoggerFactory.getLogger(FileSessionDataStore.class);
    protected File _storeDir;
    protected boolean _deleteUnrestorableFiles = false;
    protected Map<String, String> _sessionFileMap = new ConcurrentHashMap<>();
    protected String _contextString;
    protected long _lastSweepTime = 0L;

    @Override
    public void initialize(SessionContext context) throws Exception
    {
        super.initialize(context);
        _contextString = _context.getCanonicalContextPath() + "_" + _context.getVhost();
    }

    @Override
    protected void doStart() throws Exception
    {
        initializeStore();
        super.doStart();
    }

    @Override
    protected void doStop() throws Exception
    {
        _sessionFileMap.clear();
        _lastSweepTime = 0;
        super.doStop();
    }

    @ManagedAttribute(value = "dir where sessions are stored", readonly = true)
    public File getStoreDir()
    {
        return _storeDir;
    }

    public void setStoreDir(File storeDir)
    {
        checkStarted();
        _storeDir = storeDir;
    }

    public boolean isDeleteUnrestorableFiles()
    {
        return _deleteUnrestorableFiles;
    }

    public void setDeleteUnrestorableFiles(boolean deleteUnrestorableFiles)
    {
        checkStarted();
        _deleteUnrestorableFiles = deleteUnrestorableFiles;
    }

    /**
     * Delete a session
     *
     * @param id session id
     */
    @Override
    public boolean delete(String id) throws Exception
    {
        if (_storeDir != null)
        {
            //remove from our map
            String filename = _sessionFileMap.remove(getIdWithContext(id));
            if (filename == null)
                return false;

            //remove the file
            return deleteFile(filename);
        }

        return false;
    }

    /**
     * Delete the file associated with a session
     *
     * @param filename name of the file containing the session's information
     * @return true if file was deleted, false otherwise
     * @throws Exception indicating delete failure
     */
    public boolean deleteFile(String filename) throws Exception
    {
        if (filename == null)
            return false;
        File file = new File(_storeDir, filename);
        return Files.deleteIfExists(file.toPath());
    }

    /**
     * Check to see which sessions have expired.
     *
     * @param candidates the set of session ids that the SessionCache believes
     * have expired
     * @return the complete set of sessions that have expired, including those
     * that are not currently loaded into the SessionCache
     */
    @Override
    public Set<String> doCheckExpired(final Set<String> candidates, long time)
    {
<<<<<<< HEAD
=======
        final long now = System.currentTimeMillis();
>>>>>>> 9f82ca0a
        HashSet<String> expired = new HashSet<>();

        //check the candidates
        for (String id:candidates)
        {
            String filename = _sessionFileMap.get(getIdWithContext(id));
            // no such file, therefore no longer any such session, it can be expired
            if (filename == null)
                expired.add(id);
            else
            {
                try
                {
                    long expiry = getExpiryFromFilename(filename);
                    if (expiry > 0 && expiry <= time)
                        expired.add(id);
                }
                catch (Exception e)
                {
                    LOG.warn("Error finding expired sessions", e);
                }
            }
        }

        return expired;
    }

    @Override
    public Set<String> doGetExpired(long timeLimit)
    {
        HashSet<String> expired = new HashSet<>();

        // iterate over the files and work out which expired at or
        // before the time limit
        for (String filename:_sessionFileMap.values())
        {
            try
            {
                long expiry = getExpiryFromFilename(filename);
                if (expiry > 0 && expiry <= timeLimit)
                    expired.add(getIdFromFilename(filename));
            }
            catch (Exception e)
            {
                LOG.warn("Error finding sessions expired before {}", timeLimit, e);
            }
        }
        
        return expired;
    }

    @Override
    public void doCleanOrphans(long time)
    {
        sweepDisk(time);
    }

    /**
     * Check all session files for any context and remove any
     * that expired at or before the time limit.
     */
    protected void sweepDisk(long time)
    {        
        // iterate over the files in the store dir and check expiry times
        if (LOG.isDebugEnabled())
<<<<<<< HEAD
            LOG.debug("Sweeping {} for old session files at {}", _storeDir, time);
        try
        {
            Files.walk(_storeDir.toPath(), 1, FileVisitOption.FOLLOW_LINKS)
                .filter(p -> !Files.isDirectory(p))
                .filter(p -> isSessionFilename(p.getFileName().toString()))
                .forEach(p ->
                {
                    try
                    {
                        sweepFile(time, p);
                    }
                    catch (Exception e)
                    {
                        LOG.warn("Unable to sweep file {}", p, e);
                    }
                });
=======
            LOG.debug("Sweeping {} for old session files", _storeDir);
        try (Stream<Path> stream = Files.walk(_storeDir.toPath(), 1, FileVisitOption.FOLLOW_LINKS))
        {
            stream
                .filter(p -> !Files.isDirectory(p)).filter(p -> !isOurContextSessionFilename(p.getFileName().toString()))
                .filter(p -> isSessionFilename(p.getFileName().toString()))
                .forEach(p -> sweepFile(now, p));
>>>>>>> 9f82ca0a
        }
        catch (Exception e)
        {
            LOG.warn("Unable to walk path {}", _storeDir, e);
        }
    }

    /**
     * Delete file (from any context) that expired at or before the given time
     *
     * @param time the time in msec
     * @param p the file to check
     */
<<<<<<< HEAD
    protected void sweepFile(long time, Path p)
        throws Exception
=======
    public void sweepFile(long now, Path p)
>>>>>>> 9f82ca0a
    {
        if (p != null)
        {
<<<<<<< HEAD
            long expiry = getExpiryFromFilename(p.getFileName().toString());
            //files with 0 expiry never expire
            if (expiry > 0 && expiry <= time)
            {
                if (!Files.deleteIfExists(p))
                    LOG.warn("Failed to delete {}", p.getFileName());
                
                if (LOG.isDebugEnabled())
                    LOG.debug("Sweep deleted {}", p.getFileName());
            }
        }
        catch (NumberFormatException e)
        {
            LOG.warn("Not valid session filename {}", p.getFileName(), e);
        }
=======
            try
            {
                long expiry = getExpiryFromFilename(p.getFileName().toString());
                //files with 0 expiry never expire
                if (expiry > 0 && ((now - expiry) >= (5 * TimeUnit.SECONDS.toMillis(_gracePeriodSec))))
                {
                    try
                    {
                        if (!Files.deleteIfExists(p))
                            LOG.warn("Could not delete {}", p.getFileName());
                        else if (LOG.isDebugEnabled())
                            LOG.debug("Deleted {}", p.getFileName());
                    }
                    catch (IOException e)
                    {
                        LOG.warn("Could not delete {}", p.getFileName(), e);
                    }
                }
            }
            catch (NumberFormatException e)
            {
                LOG.warn("Not valid session filename {}", p.getFileName());
                LOG.warn(e);
            }
        }
>>>>>>> 9f82ca0a
    }

    @Override
    public SessionData doLoad(String id) throws Exception
    {
        //load session info from its file
        String idWithContext = getIdWithContext(id);
        String filename = _sessionFileMap.get(idWithContext);
        if (filename == null)
        {
            if (LOG.isDebugEnabled())
                LOG.debug("Unknown file {}", idWithContext);
            return null;
        }
        File file = new File(_storeDir, filename);
        if (!file.exists())
        {
            if (LOG.isDebugEnabled())
                LOG.debug("No such file {}", filename);
            return null;
        }

        try (FileInputStream in = new FileInputStream(file))
        {
            SessionData data = load(in, id);
            data.setLastSaved(file.lastModified());
            return data;
        }
        catch (UnreadableSessionDataException e)
        {
            if (isDeleteUnrestorableFiles() && file.exists() && file.getParentFile().equals(_storeDir))
            {
                try
                {
                    delete(id);
                    LOG.warn("Deleted unrestorable file for session {}", id);
                }
                catch (Exception x)
                {
                    LOG.warn("Unable to delete unrestorable file {} for session {}", filename, id, x);
                }
            }
            throw e;
        }
    }

    @Override
    public void doStore(String id, SessionData data, long lastSaveTime) throws Exception
    {
        File file;
        if (_storeDir != null)
        {
            delete(id);

            //make a fresh file using the latest session expiry
            String filename = getIdWithContextAndExpiry(data);
            String idWithContext = getIdWithContext(id);
            file = new File(_storeDir, filename);

            try (FileOutputStream fos = new FileOutputStream(file, false))
            {
                save(fos, id, data);
                _sessionFileMap.put(idWithContext, filename);
            }
            catch (Exception e)
            {
                // No point keeping the file if we didn't save the whole session
                if (!file.delete())
                    e.addSuppressed(new IOException("Could not delete " + file));
                throw new UnwriteableSessionDataException(id, _context, e);
            }
        }
    }

    /**
     * Read the names of the existing session files and build a map of
     * fully qualified session ids (ie with context) to filename.  If there
     * is more than one file for the same session, only the most recently modified will
     * be kept and the rest deleted. At the same time, any files - for any context -
     * that expired a long time ago will be cleaned up.
     *
     * @throws Exception if storeDir doesn't exist, isn't readable/writeable
     * or contains 2 files with the same lastmodify time for the same session. Throws IOException
     * if the lastmodifytimes can't be read.
     */
    public void initializeStore()
        throws Exception
    {
        if (_storeDir == null)
            throw new IllegalStateException("No file store specified");

        if (!_storeDir.exists())
        {
            if (!_storeDir.mkdirs())
                throw new IllegalStateException("Could not create " + _storeDir);
        }
        else
        {
            if (!(_storeDir.isDirectory() && _storeDir.canWrite() && _storeDir.canRead()))
                throw new IllegalStateException(_storeDir.getAbsolutePath() + " must be readable/writeable dir");

            //iterate over files in _storeDir and build map of session id to filename.
            //if we come across files for sessions in other contexts, check if they're
            //ancient and remove if necessary.
            MultiException me = new MultiException();
            long now = System.currentTimeMillis();

            // Build session file map by walking directory
            try (Stream<Path> stream = Files.walk(_storeDir.toPath(), 1, FileVisitOption.FOLLOW_LINKS))
            {
                stream
                    .filter(p -> !Files.isDirectory(p))
                    .filter(p -> isSessionFilename(p.getFileName().toString()))
                    .forEach(p ->
                    {
<<<<<<< HEAD
                        sweepFile(now - (10 * TimeUnit.SECONDS.toMillis(getGracePeriodSec())), p);
                    }
                    catch (Exception x)
                    {
                        me.add(x);
                    }
=======
                        // first get rid of all ancient files
                        sweepFile(now, p);
>>>>>>> 9f82ca0a

                        String filename = p.getFileName().toString();
                        String context = getContextFromFilename(filename);
                        //now process it if it wasn't deleted, and it is for our context
                        if (Files.exists(p) && _contextString.equals(context))
                        {
                            //the session is for our context, populate the map with it
                            String sessionIdWithContext = getIdWithContextFromFilename(filename);
                            if (sessionIdWithContext != null)
                            {
                                //handle multiple session files existing for the same session: remove all
                                //but the file with the most recent expiry time
                                String existing = _sessionFileMap.putIfAbsent(sessionIdWithContext, filename);
                                if (existing != null)
                                {
                                    //if there was a prior filename, work out which has the most
                                    //recent modify time
                                    try
                                    {
                                        long existingExpiry = getExpiryFromFilename(existing);
                                        long thisExpiry = getExpiryFromFilename(filename);

                                        if (thisExpiry > existingExpiry)
                                        {
                                            //replace with more recent file
                                            Path existingPath = _storeDir.toPath().resolve(existing);
                                            //update the file we're keeping
                                            _sessionFileMap.put(sessionIdWithContext, filename);
                                            //delete the old file
                                            Files.delete(existingPath);
                                            if (LOG.isDebugEnabled())
                                                LOG.debug("Replaced {} with {}", existing, filename);
                                        }
                                        else
                                        {
                                            //we found an older file, delete it
                                            Files.delete(p);
                                            if (LOG.isDebugEnabled())
                                                LOG.debug("Deleted expired session file {}", filename);
                                        }
                                    }
                                    catch (IOException e)
                                    {
                                        me.add(e);
                                    }
                                }
                            }
                        }
                    });
                me.ifExceptionThrow();
            }
        }
    }

    @Override
    @ManagedAttribute(value = "are sessions serialized by this store", readonly = true)
    public boolean isPassivating()
    {
        return true;
    }

    @Override
    public boolean doExists(String id) throws Exception
    {
        String idWithContext = getIdWithContext(id);
        String filename = _sessionFileMap.get(idWithContext);

        if (filename == null)
            return false;

        //check the expiry
        long expiry = getExpiryFromFilename(filename);
        if (expiry <= 0)
            return true; //never expires
        else
            return (expiry > System.currentTimeMillis()); //hasn't yet expired
    }

    /**
     * Save the session data.
     *
     * @param os the output stream to save to
     * @param id identity of the session
     * @param data the info of the session
     */
    protected void save(OutputStream os, String id, SessionData data) throws IOException
    {
        DataOutputStream out = new DataOutputStream(os);
        out.writeUTF(id);
        out.writeUTF(_context.getCanonicalContextPath());
        out.writeUTF(_context.getVhost());
        out.writeUTF(data.getLastNode());
        out.writeLong(data.getCreated());
        out.writeLong(data.getAccessed());
        out.writeLong(data.getLastAccessed());
        out.writeLong(data.getCookieSet());
        out.writeLong(data.getExpiry());
        out.writeLong(data.getMaxInactiveMs());

        ObjectOutputStream oos = new ObjectOutputStream(out);
        SessionData.serializeAttributes(data, oos);
    }

    /**
     * Get the session id with its context.
     *
     * @param id identity of session
     * @return the session id plus context
     */
    protected String getIdWithContext(String id)
    {
        return _contextString + "_" + id;
    }

    /**
     * Get the session id with its context and its expiry time
     *
     * @param data the session data
     * @return the session id plus context and expiry
     */
    protected String getIdWithContextAndExpiry(SessionData data)
    {
        return "" + data.getExpiry() + "_" + getIdWithContext(data.getId());
    }

    protected String getIdFromFilename(String filename)
    {
        if (filename == null)
            return null;
        return filename.substring(filename.lastIndexOf('_') + 1);
    }

    protected long getExpiryFromFilename(String filename)
    {
        if (StringUtil.isBlank(filename) || !filename.contains("_"))
            throw new IllegalStateException("Invalid or missing filename");

        String s = filename.substring(0, filename.indexOf('_'));
        return Long.parseLong(s);
    }

    protected String getContextFromFilename(String filename)
    {
        if (StringUtil.isBlank(filename))
            return null;

        int start = filename.indexOf('_');
        int end = filename.lastIndexOf('_');
        return filename.substring(start + 1, end);
    }

    /**
     * Extract the session id and context from the filename
     *
     * @param filename the name of the file to use
     * @return the session id plus context
     */
    protected String getIdWithContextFromFilename(String filename)
    {
        if (StringUtil.isBlank(filename) || filename.indexOf('_') < 0)
            return null;

        return filename.substring(filename.indexOf('_') + 1);
    }

    /**
     * Check if the filename is a session filename.
     *
     * @param filename the filename to check
     * @return true if the filename has the correct filename format
     */
    protected boolean isSessionFilename(String filename)
    {
        if (StringUtil.isBlank(filename))
            return false;
        String[] parts = filename.split("_");

        //Need at least 4 parts for a valid filename
        if (parts.length < 4)
            return false;
        return true;
    }

    /**
     * Check if the filename matches our session pattern
     * and is a session for our context.
     *
     * @param filename the filename to check
     * @return true if the filename has the correct filename format and is for this context
     */
    protected boolean isOurContextSessionFilename(String filename)
    {
        if (StringUtil.isBlank(filename))
            return false;
        String[] parts = filename.split("_");

        //Need at least 4 parts for a valid filename
        if (parts.length < 4)
            return false;

        //Also needs to be for our context
        String context = getContextFromFilename(filename);
        if (context == null)
            return false;
        return (_contextString.equals(context));
    }

    /**
     * Load the session data from a file.
     *
     * @param is file input stream containing session data
     * @param expectedId the id we've been told to load
     * @return the session data
     */
    protected SessionData load(InputStream is, String expectedId)
        throws Exception
    {
        String id; //the actual id from inside the file

        try
        {
            SessionData data;
            DataInputStream di = new DataInputStream(is);

            id = di.readUTF();
            final String contextPath = di.readUTF();
            final String vhost = di.readUTF();
            final String lastNode = di.readUTF();
            final long created = di.readLong();
            final long accessed = di.readLong();
            final long lastAccessed = di.readLong();
            final long cookieSet = di.readLong();
            final long expiry = di.readLong();
            final long maxIdle = di.readLong();

            data = newSessionData(id, created, accessed, lastAccessed, maxIdle);
            data.setContextPath(contextPath);
            data.setVhost(vhost);
            data.setLastNode(lastNode);
            data.setCookieSet(cookieSet);
            data.setExpiry(expiry);
            data.setMaxInactiveMs(maxIdle);

            // Attributes
            ClassLoadingObjectInputStream ois = new ClassLoadingObjectInputStream(is);
            SessionData.deserializeAttributes(data, ois);
            return data;
        }
        catch (Exception e)
        {
            throw new UnreadableSessionDataException(expectedId, _context, e);
        }
    }

    @Override
    public String toString()
    {
        return String.format("%s[dir=%s,deleteUnrestorableFiles=%b]", super.toString(), _storeDir, _deleteUnrestorableFiles);
    }
}<|MERGE_RESOLUTION|>--- conflicted
+++ resolved
@@ -153,10 +153,6 @@
     @Override
     public Set<String> doCheckExpired(final Set<String> candidates, long time)
     {
-<<<<<<< HEAD
-=======
-        final long now = System.currentTimeMillis();
->>>>>>> 9f82ca0a
         HashSet<String> expired = new HashSet<>();
 
         //check the candidates
@@ -222,33 +218,13 @@
     {        
         // iterate over the files in the store dir and check expiry times
         if (LOG.isDebugEnabled())
-<<<<<<< HEAD
             LOG.debug("Sweeping {} for old session files at {}", _storeDir, time);
-        try
-        {
-            Files.walk(_storeDir.toPath(), 1, FileVisitOption.FOLLOW_LINKS)
+        try (Stream<Path> stream = Files.walk(_storeDir.toPath(), 1, FileVisitOption.FOLLOW_LINKS))
+        {
+            stream
                 .filter(p -> !Files.isDirectory(p))
                 .filter(p -> isSessionFilename(p.getFileName().toString()))
-                .forEach(p ->
-                {
-                    try
-                    {
-                        sweepFile(time, p);
-                    }
-                    catch (Exception e)
-                    {
-                        LOG.warn("Unable to sweep file {}", p, e);
-                    }
-                });
-=======
-            LOG.debug("Sweeping {} for old session files", _storeDir);
-        try (Stream<Path> stream = Files.walk(_storeDir.toPath(), 1, FileVisitOption.FOLLOW_LINKS))
-        {
-            stream
-                .filter(p -> !Files.isDirectory(p)).filter(p -> !isOurContextSessionFilename(p.getFileName().toString()))
-                .filter(p -> isSessionFilename(p.getFileName().toString()))
-                .forEach(p -> sweepFile(now, p));
->>>>>>> 9f82ca0a
+                .forEach(p -> sweepFile(time, p));
         }
         catch (Exception e)
         {
@@ -262,37 +238,15 @@
      * @param time the time in msec
      * @param p the file to check
      */
-<<<<<<< HEAD
     protected void sweepFile(long time, Path p)
-        throws Exception
-=======
-    public void sweepFile(long now, Path p)
->>>>>>> 9f82ca0a
     {
         if (p != null)
         {
-<<<<<<< HEAD
-            long expiry = getExpiryFromFilename(p.getFileName().toString());
-            //files with 0 expiry never expire
-            if (expiry > 0 && expiry <= time)
-            {
-                if (!Files.deleteIfExists(p))
-                    LOG.warn("Failed to delete {}", p.getFileName());
-                
-                if (LOG.isDebugEnabled())
-                    LOG.debug("Sweep deleted {}", p.getFileName());
-            }
-        }
-        catch (NumberFormatException e)
-        {
-            LOG.warn("Not valid session filename {}", p.getFileName(), e);
-        }
-=======
             try
             {
                 long expiry = getExpiryFromFilename(p.getFileName().toString());
                 //files with 0 expiry never expire
-                if (expiry > 0 && ((now - expiry) >= (5 * TimeUnit.SECONDS.toMillis(_gracePeriodSec))))
+                if (expiry > 0 && expiry <= time)
                 {
                     try
                     {
@@ -309,11 +263,9 @@
             }
             catch (NumberFormatException e)
             {
-                LOG.warn("Not valid session filename {}", p.getFileName());
-                LOG.warn(e);
-            }
-        }
->>>>>>> 9f82ca0a
+                LOG.warn("Not valid session filename {}", p.getFileName(), e);
+            }
+        }
     }
 
     @Override
@@ -429,17 +381,8 @@
                     .filter(p -> isSessionFilename(p.getFileName().toString()))
                     .forEach(p ->
                     {
-<<<<<<< HEAD
+                        // first get rid of all ancient files
                         sweepFile(now - (10 * TimeUnit.SECONDS.toMillis(getGracePeriodSec())), p);
-                    }
-                    catch (Exception x)
-                    {
-                        me.add(x);
-                    }
-=======
-                        // first get rid of all ancient files
-                        sweepFile(now, p);
->>>>>>> 9f82ca0a
 
                         String filename = p.getFileName().toString();
                         String context = getContextFromFilename(filename);
