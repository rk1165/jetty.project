--- conflicted
+++ resolved
@@ -133,7 +133,7 @@
     {
         if (LOG.isDebugEnabled())
             LOG.debug("Shutdown sessions, invalidating = {}", isInvalidateOnShutdown());
-        
+
         // loop over all the sessions in memory (a few times if necessary to catch sessions that have been
         // added while we're running
         int loop = 100;
@@ -151,11 +151,7 @@
                     }
                     catch (Exception e)
                     {
-<<<<<<< HEAD
-                        LOG.warn("Unable to store {}", session, e);
-=======
-                        LOG.ignore(e);
->>>>>>> 4abd8b1b
+                        LOG.trace("IGNORED", e);
                     }
                 }
                 else
@@ -169,11 +165,7 @@
                     }
                     catch (Exception e)
                     {
-<<<<<<< HEAD
-                        LOG.trace("IGNORED", e);
-=======
-                        LOG.warn(e);
->>>>>>> 4abd8b1b
+                        LOG.warn("Unable to store {}", session, e);
                     }
                     doDelete(session.getId()); //remove from memory
                     session.setResident(false);
