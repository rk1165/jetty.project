--- conflicted
+++ resolved
@@ -645,16 +645,11 @@
             if (listener instanceof ContextScopeListener)
                 _contextListeners.remove(listener);
 
-<<<<<<< HEAD
             if (listener instanceof ServletContextListener)
+        {
                 _servletContextListeners.remove(listener);
-=======
-        if (listener instanceof ServletContextListener)
-        {
-            _servletContextListeners.remove(listener);
             _destroyServletContextListeners.remove(listener);
         }
->>>>>>> 18f8752a
 
             if (listener instanceof ServletContextAttributeListener)
                 _servletContextAttributeListeners.remove(listener);
