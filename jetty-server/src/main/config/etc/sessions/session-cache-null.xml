--- conflicted
+++ resolved
@@ -10,19 +10,9 @@
   <Call name="addBean">
    <Arg>
     <New class="org.eclipse.jetty.server.session.NullSessionCacheFactory">
-<<<<<<< HEAD
-     <Set name="saveOnCreate" property="jetty.session.saveOnCreate"/>
-     <Set name="removeUnloadableSessions" property="jetty.session.removeUnloadableSessions"/>
-     <Set name="writeThroughMode">
-         <Call class="org.eclipse.jetty.server.session.NullSessionCache$WriteThroughMode" name="valueOf">
-            <Arg><Property name="jetty.session.writeThroughMode" default="ON_EXIT"/></Arg>
-         </Call>
-    </Set>
-=======
      <Set name="saveOnCreate"><Property name="jetty.session.saveOnCreate" default="false" /></Set>
      <Set name="removeUnloadableSessions"><Property name="jetty.session.removeUnloadableSessions" default="false"/></Set>
      <Set name="flushOnResponseCommit"><Property name="jetty.session.flushOnResponseCommit" default="false"/></Set>
->>>>>>> a563cdca
     </New>
    </Arg>
   </Call>
