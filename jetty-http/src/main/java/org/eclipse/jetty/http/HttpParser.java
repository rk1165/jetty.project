--- conflicted
+++ resolved
@@ -561,19 +561,10 @@
                                 {
                                     switch (_header)
                                     {
-<<<<<<< HEAD
                                         case CONTENT_LENGTH:
                                             if (_endOfContent != EndOfContent.CHUNKED_CONTENT)
                                             {
                                                 try
-=======
-                                        int vo;
-
-                                        switch (ho)
-                                        {
-                                            case HttpHeaders.CONTENT_LENGTH_ORDINAL:
-                                                if (_contentLength != HttpTokens.CHUNKED_CONTENT )
->>>>>>> b3274a6b
                                                 {
                                                     _contentLength=Long.parseLong(_valueString);
                                                 }
@@ -643,35 +634,11 @@
                                     }
                                 }
 
-<<<<<<< HEAD
                                 return_from_parse|=_handler.parsedHeader(_header, _headerString, _valueString);
                             }
                             _headerString=_valueString=null;
                             _header=null;
                             _value=null;
-
-=======
-                                // now handle ch
-                                if (ch == HttpTokens.CARRIAGE_RETURN || ch == HttpTokens.LINE_FEED)
-                                {
-                                    // is it a response that cannot have a body?
-                                    if (_responseStatus > 0  && // response  
-                                       (_responseStatus == 304  || // not-modified response
-                                        _responseStatus == 204 || // no-content response
-                                        _responseStatus < 200)) // 1xx response
-                                        _contentLength=HttpTokens.NO_CONTENT; // ignore any other headers set
-                                    // else if we don't know framing
-                                    else if (_contentLength == HttpTokens.UNKNOWN_CONTENT)
-                                    {
-                                        if (_responseStatus == 0  // request
-                                                || _responseStatus == 304 // not-modified response
-                                                || _responseStatus == 204 // no-content response
-                                                || _responseStatus < 200) // 1xx response
-                                            _contentLength=HttpTokens.NO_CONTENT;
-                                        else
-                                            _contentLength=HttpTokens.EOF_CONTENT;
-                                    }
->>>>>>> b3274a6b
 
                             // now handle the ch
                             if (ch == HttpTokens.CARRIAGE_RETURN || ch == HttpTokens.LINE_FEED)
