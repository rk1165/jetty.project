--- conflicted
+++ resolved
@@ -2039,15 +2039,15 @@
         }
 
         @Override
-<<<<<<< HEAD
         public void parsedTrailer(HttpField field)
         {
             _trailers.add(field);
-=======
+        }
+
+        @Override
         public boolean contentComplete()
         {
             return false;
->>>>>>> 461c6082
         }
 
         @Override
