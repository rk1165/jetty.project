--- conflicted
+++ resolved
@@ -2,11 +2,7 @@
   <parent>
     <groupId>org.eclipse.jetty</groupId>
     <artifactId>jetty-project</artifactId>
-<<<<<<< HEAD
     <version>7.6.0-SNAPSHOT</version>
-=======
-    <version>7.5.5-SNAPSHOT</version>
->>>>>>> cb778530
   </parent>
   <modelVersion>4.0.0</modelVersion>
   <artifactId>jetty-http-spi</artifactId>
