<project xmlns="http://maven.apache.org/POM/4.0.0" xmlns:xsi="http://www.w3.org/2001/XMLSchema-instance" xsi:schemaLocation="http://maven.apache.org/POM/4.0.0 http://maven.apache.org/maven-v4_0_0.xsd">
  <parent>
    <groupId>org.eclipse.jetty.osgi</groupId>
    <artifactId>jetty-osgi-project</artifactId>
    <version>10.0.0-SNAPSHOT</version>
    <relativePath>../pom.xml</relativePath>
  </parent>
  <modelVersion>4.0.0</modelVersion>
  <artifactId>test-jetty-osgi</artifactId>
  <name>Jetty :: OSGi :: Test</name>
  <description>Jetty OSGi Integration test</description>
  <properties>
    <bundle-symbolic-name>${project.groupId}.boot.test.osgi</bundle-symbolic-name>
    <jetty-orbit-url>https://download.eclipse.org/jetty/orbit/</jetty-orbit-url>
    <assembly-directory>target/distribution</assembly-directory>
    <pax.exam.version>4.13.1</pax.exam.version>
    <pax.url.version>2.6.1</pax.url.version>
    <injection.bundle.version>1.2</injection.bundle.version>
  </properties>
  <dependencies>
    <!-- Pax Exam Dependencies -->
    <dependency>
      <groupId>org.ops4j.pax.exam</groupId>
      <artifactId>pax-exam</artifactId>
      <version>${pax.exam.version}</version>
      <scope>test</scope>
    </dependency>
    <dependency>
      <groupId>org.ops4j.pax.exam</groupId>
      <artifactId>pax-exam-inject</artifactId>
      <version>${pax.exam.version}</version>
      <scope>test</scope>
    </dependency>
    <!-- Use the forked container so we can pass it system properties eg for alpn -->
    <dependency>
      <groupId>org.ops4j.pax.exam</groupId>
      <artifactId>pax-exam-container-forked</artifactId>
      <version>${pax.exam.version}</version>
      <scope>test</scope>
      <exclusions>
          <exclusion>
              <groupId>biz.aQute.bnd</groupId>
              <artifactId>bndlib</artifactId>
          </exclusion>
      </exclusions>
    </dependency>
    <dependency>
      <groupId>org.ops4j.pax.swissbox</groupId>
      <artifactId>pax-swissbox-framework</artifactId>
      <version>1.8.3</version>
      <scope>test</scope>
    </dependency>
    <dependency>
      <groupId>org.ops4j.pax.swissbox</groupId>
      <artifactId>pax-swissbox-tracker</artifactId>
      <version>1.8.3</version>
      <scope>test</scope>
    </dependency>
    <dependency>
      <groupId>org.ops4j.pax.exam</groupId>
      <artifactId>pax-exam-junit4</artifactId>
      <version>${pax.exam.version}</version>
      <scope>test</scope>
    </dependency>
    <dependency>
      <groupId>org.ops4j.pax.exam</groupId>
      <artifactId>pax-exam-link-mvn</artifactId>
      <version>${pax.exam.version}</version>
      <scope>test</scope>
    </dependency>
    <dependency>
      <groupId>org.ops4j.pax.url</groupId>
      <artifactId>pax-url-aether</artifactId>
      <version>${pax.url.version}</version>
      <scope>test</scope>
    </dependency>
    <dependency>
      <groupId>org.ops4j.pax.url</groupId>
      <artifactId>pax-url-wrap</artifactId>
      <version>${pax.url.version}</version>
      <scope>test</scope>
      <exclusions>
        <exclusion>
          <groupId>biz.aQute.bnd</groupId>
          <artifactId>bndlib</artifactId>
        </exclusion>
      </exclusions>
    </dependency>
    <dependency>
      <groupId>biz.aQute.bnd</groupId>
      <artifactId>biz.aQute.bndlib</artifactId>
      <version>5.1.2</version>
      <exclusions>
        <exclusion>
          <groupId>org.osgi</groupId>
          <artifactId>org.osgi.core</artifactId>
        </exclusion>
      </exclusions>
    </dependency>
    <dependency>
      <groupId>org.eclipse.platform</groupId>
      <artifactId>org.eclipse.osgi</artifactId>
      <version>3.15.300</version>
      <scope>test</scope>
    </dependency>
    <dependency>
      <groupId>org.eclipse.platform</groupId>
      <artifactId>org.eclipse.osgi.services</artifactId>
      <version>3.8.0</version>
      <scope>test</scope>
    </dependency>

    <!-- Jetty OSGi Deps -->
    <dependency>
      <groupId>org.eclipse.jetty</groupId>
      <artifactId>jetty-slf4j-impl</artifactId>
      <version>${project.version}</version>
      <scope>test</scope>
    </dependency>
    <dependency>
      <groupId>org.eclipse.jetty.osgi</groupId>
      <artifactId>jetty-osgi-boot</artifactId>
      <version>${project.version}</version>
      <scope>test</scope>
      <exclusions>
        <exclusion>
          <groupId>org.eclipse.osgi</groupId>
          <artifactId>org.eclipse.osgi</artifactId>
        </exclusion>
        <exclusion>
          <groupId>org.eclipse.osgi</groupId>
          <artifactId>org.eclipse.osgi.services</artifactId>
        </exclusion>
      </exclusions>
    </dependency>
    <dependency>
      <groupId>org.eclipse.jetty.osgi</groupId>
      <artifactId>jetty-osgi-boot-jsp</artifactId>
      <version>${project.version}</version>
      <scope>test</scope>
      <exclusions>
        <exclusion>
          <groupId>org.eclipse.osgi</groupId>
          <artifactId>org.eclipse.osgi</artifactId>
        </exclusion>
        <exclusion>
          <groupId>org.eclipse.osgi</groupId>
          <artifactId>org.eclipse.osgi.services</artifactId>
        </exclusion>
      </exclusions>
    </dependency>
    <dependency>
      <groupId>org.eclipse.jetty.osgi</groupId>
      <artifactId>jetty-httpservice</artifactId>
      <version>${project.version}</version>
      <scope>test</scope>
    </dependency>

    <dependency>
      <groupId>org.eclipse.jetty.toolchain</groupId>
      <artifactId>jetty-servlet-api</artifactId>
    </dependency>
    <dependency>
      <groupId>org.apache.geronimo.specs</groupId>
      <artifactId>geronimo-jta_1.1_spec</artifactId>
      <version>1.1.1</version>
      <scope>test</scope>
    </dependency>
    <dependency>
      <groupId>org.apache.geronimo.specs</groupId>
      <artifactId>geronimo-atinject_1.0_spec</artifactId>
      <version>${injection.bundle.version}</version>
      <scope>test</scope>
    </dependency>
    <dependency>
      <groupId>org.apache.aries.spifly</groupId>
      <artifactId>org.apache.aries.spifly.dynamic.bundle</artifactId>
<<<<<<< HEAD
      <version>1.3.1</version>
=======
      <version>1.3.2</version>
>>>>>>> 936cd465
      <scope>test</scope>
      <exclusions>
        <exclusion>
          <groupId>org.apache.felix</groupId>
          <artifactId>org.apache.felix.framework</artifactId>
        </exclusion>
      </exclusions>
    </dependency>
    <dependency>
      <groupId>com.sun.activation</groupId>
      <artifactId>javax.activation</artifactId>
      <version>1.2.0</version>
      <scope>test</scope>
    </dependency>
    <dependency>
      <groupId>org.glassfish.web</groupId>
      <artifactId>javax.servlet.jsp.jstl</artifactId>
      <version>1.2.2</version>
      <exclusions>
        <exclusion>
          <groupId>javax.servlet.jsp.jstl</groupId>
          <artifactId>jstl-api</artifactId>
        </exclusion>
        <exclusion>
          <groupId>javax.servlet</groupId>
          <artifactId>servlet-api</artifactId>
        </exclusion>
        <exclusion>
          <groupId>javax.servlet.jsp</groupId>
          <artifactId>jsp-api</artifactId>
        </exclusion>
        <exclusion>
          <groupId>javax.el</groupId>
          <artifactId>el-api</artifactId>
        </exclusion>
      </exclusions>
    </dependency>
    <dependency>
      <groupId>org.eclipse.jetty.orbit</groupId>
      <artifactId>javax.servlet.jsp.jstl</artifactId>
      <version>1.2.0.v201105211821</version>
      <exclusions>
        <exclusion>
          <groupId>org.eclipse.jetty.orbit</groupId>
          <artifactId>javax.servlet</artifactId>
        </exclusion>
        <exclusion>
          <groupId>org.eclipse.jetty.orbit</groupId>
          <artifactId>javax.servlet.jsp</artifactId>
        </exclusion>
      </exclusions>
    </dependency>

    <!-- Jetty Deps -->
    <dependency>
      <groupId>org.eclipse.jetty</groupId>
      <artifactId>jetty-annotations</artifactId>
      <scope>runtime</scope>
    </dependency>
    <dependency>
      <groupId>org.eclipse.jetty</groupId>
      <artifactId>jetty-webapp</artifactId>
      <scope>runtime</scope>
    </dependency>
    <dependency>
      <groupId>org.eclipse.jetty</groupId>
      <artifactId>jetty-deploy</artifactId>
      <scope>runtime</scope>
    </dependency>
    <dependency>
      <groupId>org.eclipse.jetty</groupId>
      <artifactId>jetty-server</artifactId>
      <version>${project.version}</version>
      <scope>runtime</scope>
    </dependency>
    <dependency>
      <groupId>org.eclipse.jetty</groupId>
      <artifactId>jetty-servlet</artifactId>
      <scope>runtime</scope>
    </dependency>
    <dependency>
      <groupId>org.eclipse.jetty</groupId>
      <artifactId>jetty-servlets</artifactId>
      <scope>runtime</scope>
    </dependency>
    <dependency>
      <groupId>org.eclipse.jetty</groupId>
      <artifactId>jetty-security</artifactId>
      <version>${project.version}</version>
      <scope>runtime</scope>
    </dependency>
    <dependency>
      <groupId>org.eclipse.jetty</groupId>
      <artifactId>jetty-xml</artifactId>
      <version>${project.version}</version>
      <scope>runtime</scope>
    </dependency>
    <dependency>
      <groupId>org.eclipse.jetty</groupId>
      <artifactId>jetty-jmx</artifactId>
      <scope>runtime</scope>
    </dependency>
    <dependency>
      <groupId>org.eclipse.jetty</groupId>
      <artifactId>jetty-util</artifactId>
      <version>${project.version}</version>
      <scope>runtime</scope>
    </dependency>
    <dependency>
      <groupId>org.eclipse.jetty</groupId>
      <artifactId>jetty-client</artifactId>
      <version>${project.version}</version>
      <scope>runtime</scope>
    </dependency>
    <dependency>
      <groupId>org.eclipse.jetty.websocket</groupId>
      <artifactId>websocket-jetty-api</artifactId>
      <version>${project.version}</version>
      <scope>runtime</scope>
    </dependency>
    <dependency>
      <groupId>org.eclipse.jetty.websocket</groupId>
      <artifactId>websocket-jetty-common</artifactId>
      <version>${project.version}</version>
      <scope>runtime</scope>
    </dependency>
    <dependency>
      <groupId>org.eclipse.jetty.websocket</groupId>
      <artifactId>websocket-jetty-client</artifactId>
      <version>${project.version}</version>
      <scope>runtime</scope>
    </dependency>
    <dependency>
      <groupId>org.eclipse.jetty.websocket</groupId>
      <artifactId>websocket-javax-client</artifactId>
      <version>${project.version}</version>
      <scope>runtime</scope>
    </dependency>
    <dependency>
      <groupId>org.eclipse.jetty.websocket</groupId>
      <artifactId>websocket-util-server</artifactId>
      <version>${project.version}</version>
      <scope>runtime</scope>
    </dependency>
    <dependency>
      <groupId>org.eclipse.jetty.websocket</groupId>
      <artifactId>websocket-jetty-server</artifactId>
      <version>${project.version}</version>
      <scope>runtime</scope>
    </dependency>
    <dependency>
      <groupId>org.eclipse.jetty.toolchain</groupId>
      <artifactId>jetty-javax-websocket-api</artifactId>
      <scope>runtime</scope>
    </dependency>
    <dependency>
      <groupId>org.eclipse.jetty.websocket</groupId>
      <artifactId>websocket-javax-server</artifactId>
      <version>${project.version}</version>
      <scope>runtime</scope>
    </dependency>
    <dependency>
      <groupId>org.eclipse.jetty.http2</groupId>
      <artifactId>http2-server</artifactId>
      <version>${project.version}</version>
    </dependency>
    <dependency>
      <groupId>org.eclipse.jetty.http2</groupId>
      <artifactId>http2-hpack</artifactId>
      <version>${project.version}</version>
    </dependency>
    <dependency>
      <groupId>org.eclipse.jetty.osgi</groupId>
      <artifactId>jetty-osgi-alpn</artifactId>
      <version>${project.version}</version>
      <scope>test</scope>
    </dependency>
    <dependency>
      <groupId>org.eclipse.jetty</groupId>
      <artifactId>jetty-alpn-server</artifactId>
      <version>${project.version}</version>
      <scope>test</scope>
    </dependency>
    <dependency>
      <groupId>org.eclipse.jetty</groupId>
      <artifactId>jetty-plus</artifactId>
      <version>${project.version}</version>
      <scope>runtime</scope>
    </dependency>

    <!-- Eclipse OSGi Deps -->
    <dependency>
      <groupId>org.eclipse.jetty.demos</groupId>
      <artifactId>demo-jetty-webapp</artifactId>
      <version>${project.version}</version>
      <classifier>webbundle</classifier>
      <scope>test</scope>
    </dependency>
    <dependency>
      <groupId>org.eclipse.jetty.demos</groupId>
      <artifactId>demo-spec-webapp</artifactId>
      <version>${project.version}</version>
      <type>war</type>
      <scope>test</scope>
    </dependency>
    <dependency>
      <groupId>org.eclipse.jetty.demos</groupId>
      <artifactId>demo-container-initializer</artifactId>
      <version>${project.version}</version>
      <scope>test</scope>
    </dependency>
    <dependency>
      <groupId>org.eclipse.jetty.osgi</groupId>
      <artifactId>test-jetty-osgi-webapp-resources</artifactId>
      <version>${project.version}</version>
      <type>war</type>
      <scope>test</scope>
    </dependency>
    <dependency>
      <groupId>org.eclipse.jetty.osgi</groupId>
      <artifactId>test-jetty-osgi-fragment</artifactId>
      <version>${project.version}</version>
      <scope>test</scope>
    </dependency>
    <dependency>
      <groupId>org.eclipse.jetty.osgi</groupId>
      <artifactId>test-jetty-osgi-server</artifactId>
      <version>${project.version}</version>
      <scope>test</scope>
    </dependency>
    <dependency>
      <groupId>org.eclipse.jetty.demos</groupId>
      <artifactId>demo-mock-resources</artifactId>
      <version>${project.version}</version>
    </dependency>
    <dependency>
      <groupId>org.eclipse.jetty.osgi</groupId>
      <artifactId>test-jetty-osgi-context</artifactId>
      <version>${project.version}</version>
      <scope>test</scope>
    </dependency>
    <dependency>
      <groupId>org.eclipse.jetty.osgi</groupId>
      <artifactId>test-jetty-osgi-webapp</artifactId>
      <version>${project.version}</version>
      <scope>test</scope>
    </dependency>
    <dependency>
      <groupId>org.eclipse.jetty.toolchain</groupId>
      <artifactId>jetty-test-helper</artifactId>
      <scope>test</scope>
    </dependency>
    <dependency>
      <groupId>org.ow2.asm</groupId>
      <artifactId>asm</artifactId>
      <scope>test</scope>
      <version>${asm.version}</version>
    </dependency>
    <dependency>
      <groupId>org.ow2.asm</groupId>
      <artifactId>asm-commons</artifactId>
      <scope>test</scope>
      <version>${asm.version}</version>
    </dependency>
    <dependency>
      <groupId>org.ow2.asm</groupId>
      <artifactId>asm-tree</artifactId>
      <scope>test</scope>
      <version>${asm.version}</version>
    </dependency>
    <dependency>
      <groupId>org.ow2.asm</groupId>
      <artifactId>asm-analysis</artifactId>
      <scope>test</scope>
      <version>${asm.version}</version>
    </dependency>
    <dependency>
      <groupId>org.ow2.asm</groupId>
      <artifactId>asm-util</artifactId>
      <scope>test</scope>
      <version>${asm.version}</version>
    </dependency>
    <dependency>
      <groupId>org.eclipse.jetty.http2</groupId>
      <artifactId>http2-client</artifactId>
      <version>${project.version}</version>
      <scope>test</scope>
    </dependency>
    <dependency>
      <groupId>org.eclipse.jetty.http2</groupId>
      <artifactId>http2-http-client-transport</artifactId>
      <version>${project.version}</version>
      <scope>test</scope>
    </dependency>
    <dependency>
      <groupId>org.eclipse.jetty</groupId>
      <artifactId>jetty-alpn-conscrypt-server</artifactId>
      <version>${project.version}</version>
      <scope>test</scope>
    </dependency>
    <dependency>
      <groupId>org.eclipse.jetty</groupId>
      <artifactId>jetty-alpn-conscrypt-client</artifactId>
      <version>${project.version}</version>
      <scope>test</scope>
    </dependency>
    <dependency>
      <groupId>org.conscrypt</groupId>
      <artifactId>conscrypt-openjdk-uber</artifactId>
      <version>${conscrypt.version}</version>
      <scope>test</scope>
    </dependency>
    <dependency>
      <groupId>org.eclipse.jetty</groupId>
      <artifactId>jetty-alpn-java-server</artifactId>
      <version>${project.version}</version>
      <scope>test</scope>
    </dependency>
    <dependency>
      <groupId>org.eclipse.jetty</groupId>
      <artifactId>jetty-alpn-java-client</artifactId>
      <version>${project.version}</version>
      <scope>test</scope>
    </dependency>
  </dependencies>
  <build>
    <pluginManagement>
      <plugins>
        <plugin>
          <groupId>org.apache.maven.plugins</groupId>
          <artifactId>maven-javadoc-plugin</artifactId>
          <configuration>
            <!-- No point building javadoc on testing projects -->
            <skip>true</skip>
          </configuration>
        </plugin>
        <plugin>
          <artifactId>maven-surefire-plugin</artifactId>
          <configuration>
            <skipTests>${skipTests}</skipTests>
            <systemPropertyVariables>
              <mavenRepoPath>${settings.localRepository}</mavenRepoPath>
              <settingsFilePath>${env.GLOBAL_MVN_SETTINGS}</settingsFilePath>
            </systemPropertyVariables>
            <argLine>-Dconscrypt-version=${conscrypt.version}</argLine>
          </configuration>
          <!-- paxexam still using junit 4 so we have to force the provider here -->
          <dependencies>
            <dependency>
              <groupId>org.apache.maven.surefire</groupId>
              <artifactId>surefire-junit47</artifactId>
              <version>${maven.surefire.version}</version>
            </dependency>
          </dependencies>
        </plugin>
        <plugin>
          <groupId>org.apache.servicemix.tooling</groupId>
          <artifactId>depends-maven-plugin</artifactId>
          <executions>
            <execution>
              <id>generate-depends-file</id>
              <goals>
                <goal>generate-depends-file</goal>
              </goals>
            </execution>
          </executions>
        </plugin>
        <!--This plugin's configuration is used to store Eclipse m2e settings only. It has no influence on the Maven build itself.-->
        <plugin>
          <groupId>org.eclipse.m2e</groupId>
          <artifactId>lifecycle-mapping</artifactId>
          <version>1.0.0</version>
          <configuration>
            <lifecycleMappingMetadata>
              <pluginExecutions>
                <pluginExecution>
                  <pluginExecutionFilter>
                    <groupId>org.apache.servicemix.tooling</groupId>
                    <artifactId>depends-maven-plugin</artifactId>
                    <versionRange>[1.2,)</versionRange>
                    <goals>
                      <goal>generate-depends-file</goal>
                    </goals>
                  </pluginExecutionFilter>
                  <action>
                    <ignore />
                  </action>
                </pluginExecution>
              </pluginExecutions>
            </lifecycleMappingMetadata>
          </configuration>
        </plugin>
      </plugins>
    </pluginManagement>
    <plugins>
      <plugin>
        <artifactId>maven-dependency-plugin</artifactId>
        <executions>
          <execution>
            <id>copy</id>
            <phase>process-test-resources</phase>
            <goals>
              <goal>copy-dependencies</goal>
            </goals>
            </execution>
        </executions>
        <configuration>
          <includeArtifactIds>test-jetty-osgi-webapp-resources</includeArtifactIds>
          <outputDirectory>target</outputDirectory>
          <stripVersion>true</stripVersion>
        </configuration>
      </plugin>
      <plugin>
        <groupId>org.apache.servicemix.tooling</groupId>
        <artifactId>depends-maven-plugin</artifactId>
        <executions>
          <execution>
            <id>generate-depends-file</id>
            <goals>
              <goal>generate-depends-file</goal>
            </goals>
          </execution>
        </executions>
      </plugin>
    </plugins>
  </build>
</project><|MERGE_RESOLUTION|>--- conflicted
+++ resolved
@@ -175,11 +175,7 @@
     <dependency>
       <groupId>org.apache.aries.spifly</groupId>
       <artifactId>org.apache.aries.spifly.dynamic.bundle</artifactId>
-<<<<<<< HEAD
-      <version>1.3.1</version>
-=======
       <version>1.3.2</version>
->>>>>>> 936cd465
       <scope>test</scope>
       <exclusions>
         <exclusion>
